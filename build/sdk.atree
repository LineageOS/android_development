--- conflicted
+++ resolved
@@ -74,11 +74,7 @@
 sdk/files/ant_rules_r2.xml       platforms/${PLATFORM_NAME}/ant/ant_rules_r2.xml
 sdk/files/ant_test_rules_r2.xml  platforms/${PLATFORM_NAME}/ant/ant_test_rules_r2.xml
 sdk/files/ant_lib_rules_r2.xml   platforms/${PLATFORM_NAME}/ant/ant_lib_rules_r2.xml
-<<<<<<< HEAD
-# layout device definitiion
-=======
 # layout device definition
->>>>>>> 8f07bb87
 sdk/files/devices.xml            tools/lib/devices.xml
 
 # emacs support from sdk.git
