#
# Copyright (C) 2007 The Android Open Source Project
#
# Licensed under the Apache License, Version 2.0 (the "License");
# you may not use this file except in compliance with the License.
# You may obtain a copy of the License at
#
#      http://www.apache.org/licenses/LICENSE-2.0
#
# Unless required by applicable law or agreed to in writing, software
# distributed under the License is distributed on an "AS IS" BASIS,
# WITHOUT WARRANTIES OR CONDITIONS OF ANY KIND, either express or implied.
# See the License for the specific language governing permissions and
# limitations under the License.
#

#
# These are the files that comprise that SDK.
#
# The files that will go in the tools folder are setup through
#    sdk/build/tools.atree
# This is to help when the sdk.git project is branched differently from
# the other projects.
#

##############################################################################
# SDK Root folder
##############################################################################

# the readme
development/docs/SDK_RELEASE_NOTES RELEASE_NOTES.html

# doc redirect
frameworks/base/docs/docs-redirect.html documentation.html

##############################################################################
# Platform Tools Component
##############################################################################

<<<<<<< HEAD
=======
sdk/files/sdk_files_NOTICE.txt                platform-tools/NOTICE.txt
>>>>>>> c6dc2830
development/sdk/plat_tools_source.properties  platform-tools/source.properties

# host tools from out/host/$(HOST_OS)-$(HOST_ARCH)/
bin/adb                                 strip platform-tools/adb
bin/aapt                                strip platform-tools/aapt
bin/aidl                                strip platform-tools/aidl
bin/fastboot                            strip platform-tools/fastboot
bin/llvm-rs-cc                          strip platform-tools/llvm-rs-cc

# dx
bin/dx                                        platform-tools/dx
bin/dexdump                                   platform-tools/dexdump
framework/dx.jar                              platform-tools/lib/dx.jar

# Framework include for Renderscript
frameworks/rs/scriptc                         platform-tools/renderscript/include
external/clang/lib/Headers                    platform-tools/renderscript/clang-include
external/clang/LICENSE.TXT                    platform-tools/renderscript/clang-include/LICENSE.TXT

# API database for tools such as lint
development/sdk/api-versions.xml              platform-tools/api/api-versions.xml

##############################################################################
# Platform Component
##############################################################################

# version files for the SDK updater, from development.git
${HOST_OUT}/development/sdk/platform_source.properties platforms/${PLATFORM_NAME}/source.properties

# copy build prop from out/.../sdk/
sdk/sdk-build.prop                            platforms/${PLATFORM_NAME}/build.prop

# the uper-jar file that apps link against. This is the public API
${OUT_DIR}/target/common/obj/PACKAGING/android_jar_intermediates/android.jar platforms/${PLATFORM_NAME}/android.jar
${OUT_DIR}/target/common/obj/JAVA_LIBRARIES/android_uiautomator_intermediates/javalib.jar           platforms/${PLATFORM_NAME}/uiautomator.jar

# the aidl precompiled include
obj/framework.aidl platforms/${PLATFORM_NAME}/framework.aidl

# emulator skins from sdk.git
development/tools/emulator/skins/QVGA          platforms/${PLATFORM_NAME}/skins/QVGA
development/tools/emulator/skins/WQVGA432      platforms/${PLATFORM_NAME}/skins/WQVGA432
development/tools/emulator/skins/WQVGA400      platforms/${PLATFORM_NAME}/skins/WQVGA400
development/tools/emulator/skins/HVGA          platforms/${PLATFORM_NAME}/skins/HVGA
development/tools/emulator/skins/WVGA800       platforms/${PLATFORM_NAME}/skins/WVGA800
development/tools/emulator/skins/WVGA854       platforms/${PLATFORM_NAME}/skins/WVGA854
development/tools/emulator/skins/WSVGA         platforms/${PLATFORM_NAME}/skins/WSVGA
development/tools/emulator/skins/WXGA720       platforms/${PLATFORM_NAME}/skins/WXGA720
development/tools/emulator/skins/WXGA800       platforms/${PLATFORM_NAME}/skins/WXGA800
development/tools/emulator/skins/WXGA800-7in   platforms/${PLATFORM_NAME}/skins/WXGA800-7in

# Platform SDK properties
development/sdk/sdk.properties               platforms/${PLATFORM_NAME}/sdk.properties

# sdk.git Ant templates for project files
development/tools/templates/AndroidManifest.template        platforms/${PLATFORM_NAME}/templates/AndroidManifest.template
development/tools/templates/AndroidManifest.tests.template  platforms/${PLATFORM_NAME}/templates/AndroidManifest.tests.template
development/tools/templates/java_file.template              platforms/${PLATFORM_NAME}/templates/java_file.template
development/tools/templates/java_tests_file.template        platforms/${PLATFORM_NAME}/templates/java_tests_file.template
development/tools/templates/layout.template                 platforms/${PLATFORM_NAME}/templates/layout.template
development/tools/templates/strings.template                platforms/${PLATFORM_NAME}/templates/strings.template
development/tools/templates/ic_launcher_ldpi.png            platforms/${PLATFORM_NAME}/templates/ic_launcher_ldpi.png
development/tools/templates/ic_launcher_mdpi.png            platforms/${PLATFORM_NAME}/templates/ic_launcher_mdpi.png
development/tools/templates/ic_launcher_hdpi.png            platforms/${PLATFORM_NAME}/templates/ic_launcher_hdpi.png
development/tools/templates/ic_launcher_xhdpi.png           platforms/${PLATFORM_NAME}/templates/ic_launcher_xhdpi.png

# Eclipse Editors support
framework/layoutlib.jar       platforms/${PLATFORM_NAME}/data/layoutlib.jar
frameworks/base/core/res/res  platforms/${PLATFORM_NAME}/data/res
docs/activity_actions.txt     platforms/${PLATFORM_NAME}/data/activity_actions.txt
docs/broadcast_actions.txt    platforms/${PLATFORM_NAME}/data/broadcast_actions.txt
docs/service_actions.txt      platforms/${PLATFORM_NAME}/data/service_actions.txt
docs/categories.txt           platforms/${PLATFORM_NAME}/data/categories.txt
docs/widgets.txt              platforms/${PLATFORM_NAME}/data/widgets.txt
docs/features.txt             platforms/${PLATFORM_NAME}/data/features.txt

# fonts for layoutlib.
frameworks/base/data/fonts    platforms/${PLATFORM_NAME}/data/fonts

# NOTICE files are copied by build/core/Makefile from sdk.git
sdk/files/sdk_files_NOTICE.txt platforms/${PLATFORM_NAME}/templates/NOTICE.txt
sdk/files/sdk_files_NOTICE.txt platforms/${PLATFORM_NAME}/data/NOTICE.txt
sdk/files/sdk_files_NOTICE.txt platforms/${PLATFORM_NAME}/skins/NOTICE.txt

##############################################################################
# System image Component
##############################################################################

# System images + Kernel
system.img                                 system-images/${PLATFORM_NAME}/${TARGET_CPU_ABI}/system.img
ramdisk.img                                system-images/${PLATFORM_NAME}/${TARGET_CPU_ABI}/ramdisk.img
userdata.img                               system-images/${PLATFORM_NAME}/${TARGET_CPU_ABI}/userdata.img
system/build.prop                          system-images/${PLATFORM_NAME}/${TARGET_CPU_ABI}/build.prop

# Note: the kernel image is handled by sdk-android-<abi>.atree now.

##############################################################################
# Docs Component
##############################################################################

# version files for the SDK updater, from sdk.git
${HOST_OUT}/development/sdk/doc_source.properties docs/source.properties

# the docs
docs/offline-sdk docs
frameworks/base/docs/docs-samples-redirect.html docs/samples/index.html


##############################################################################
# Samples Component
##############################################################################

# samples to include in the sdk samples package
#
# the list here should match the list of samples that we generate docs for,
# (see web_docs_sample_code_flags in frameworks/base/Android.mk)
development/apps/GestureBuilder                samples/${PLATFORM_NAME}/GestureBuilder
development/samples/samples_source.properties  samples/${PLATFORM_NAME}/source.properties
#
# PLEASE KEEP THE SAMPLES IN ALPHABETICAL ORDER.
#
development/samples/AccelerometerPlay          samples/${PLATFORM_NAME}/AccelerometerPlay
development/samples/ActionBarCompat            samples/${PLATFORM_NAME}/ActionBarCompat
development/samples/AndroidBeamDemo            samples/${PLATFORM_NAME}/AndroidBeamDemo
development/samples/ApiDemos                   samples/${PLATFORM_NAME}/ApiDemos
development/samples/AppNavigation              samples/${PLATFORM_NAME}/AppNavigation
development/samples/BackupRestore              samples/${PLATFORM_NAME}/BackupRestore
development/samples/BasicGLSurfaceView         samples/${PLATFORM_NAME}/BasicGLSurfaceView
development/samples/BluetoothChat              samples/${PLATFORM_NAME}/BluetoothChat
development/samples/BluetoothHDP               samples/${PLATFORM_NAME}/BluetoothHDP
development/samples/ContactManager             samples/${PLATFORM_NAME}/ContactManager
development/samples/CrossCompatibility         samples/${PLATFORM_NAME}/CrossCompatibility
development/samples/CubeLiveWallpaper          samples/${PLATFORM_NAME}/CubeLiveWallpaper
development/samples/HelloEffects               samples/${PLATFORM_NAME}/HelloEffects
development/samples/Home                       samples/${PLATFORM_NAME}/Home
development/samples/HoneycombGallery           samples/${PLATFORM_NAME}/HoneycombGallery
development/samples/JetBoy                     samples/${PLATFORM_NAME}/JetBoy
development/samples/KeyChainDemo               samples/${PLATFORM_NAME}/KeyChainDemo
development/samples/LunarLander                samples/${PLATFORM_NAME}/LunarLander
development/samples/MultiResolution            samples/${PLATFORM_NAME}/MultiResolution
development/samples/NotePad                    samples/${PLATFORM_NAME}/NotePad
development/samples/RandomMusicPlayer          samples/${PLATFORM_NAME}/RandomMusicPlayer
development/samples/SpellChecker/SampleSpellCheckerService samples/${PLATFORM_NAME}/SpellChecker/SampleSpellCheckerService
development/samples/SpellChecker/HelloSpellChecker samples/${PLATFORM_NAME}/SpellChecker/HelloSpellChecker
development/samples/SampleSyncAdapter          samples/${PLATFORM_NAME}/SampleSyncAdapter
development/samples/SearchableDictionary       samples/${PLATFORM_NAME}/SearchableDictionary
development/samples/SipDemo                    samples/${PLATFORM_NAME}/SipDemo
development/samples/SkeletonApp                samples/${PLATFORM_NAME}/SkeletonApp
development/samples/Snake                      samples/${PLATFORM_NAME}/Snake
development/samples/SoftKeyboard               samples/${PLATFORM_NAME}/SoftKeyboard
development/samples/Spinner                    samples/${PLATFORM_NAME}/Spinner
development/samples/SpinnerTest                samples/${PLATFORM_NAME}/SpinnerTest
development/samples/TicTacToeLib               samples/${PLATFORM_NAME}/TicTacToeLib
development/samples/TicTacToeMain              samples/${PLATFORM_NAME}/TicTacToeMain
development/samples/TtsEngine                  samples/${PLATFORM_NAME}/TtsEngine
development/samples/ToyVpn                     samples/${PLATFORM_NAME}/ToyVpn
development/samples/UiAutomator                samples/${PLATFORM_NAME}/UiAutomator
development/samples/USB/MissileLauncher        samples/${PLATFORM_NAME}/USB/MissileLauncher
development/samples/USB/AdbTest                samples/${PLATFORM_NAME}/USB/AdbTest
development/samples/VoiceRecognitionService    samples/${PLATFORM_NAME}/VoiceRecognitionService
development/samples/VoicemailProviderDemo      samples/${PLATFORM_NAME}/VoicemailProviderDemo
development/samples/WeatherListWidget          samples/${PLATFORM_NAME}/WeatherListWidget
development/apps/WidgetPreview                 samples/${PLATFORM_NAME}/WidgetPreview
development/samples/WiFiDirectDemo             samples/${PLATFORM_NAME}/WiFiDirectDemo
development/samples/WiFiDirectServiceDiscovery samples/${PLATFORM_NAME}/WiFiDirectServiceDiscovery
development/samples/Wiktionary                 samples/${PLATFORM_NAME}/Wiktionary
development/samples/WiktionarySimple           samples/${PLATFORM_NAME}/WiktionarySimple
development/samples/XmlAdapters                samples/${PLATFORM_NAME}/XmlAdapters
development/samples/RenderScript/HelloCompute  samples/${PLATFORM_NAME}/RenderScript/HelloCompute

# NOTICE files are copied by build/core/Makefile from sdk.git
sdk/files/sdk_files_NOTICE.txt samples/${PLATFORM_NAME}/NOTICE.txt

##############################################################################
# Add-on Folder
##############################################################################

# empty add-on folder with just a readme copied from sdk.git
sdk/files/README_add-ons.txt add-ons/README.txt

##############################################################################
# Extra Component: Support
##############################################################################

development/sdk/support_source.properties                                                         extras/android/support/source.properties
development/sdk/support_README.txt                                                                extras/android/support/README.txt
sdk/files/sdk_files_NOTICE.txt                                                                    extras/android/support/NOTICE.txt

${OUT_DIR}/target/common/obj/PACKAGING/android-support-v4_intermediates/android-support-v4.jar    extras/android/support/v4/android-support-v4.jar
frameworks/support/v4                                                                             extras/android/support/v4/src
development/samples/Support4Demos                                                                 extras/android/support/samples/Support4Demos
development/samples/SupportAppNavigation                                                          extras/android/support/samples/SupportAppNavigation

${OUT_DIR}/target/common/obj/PACKAGING/android-support-v13_intermediates/android-support-v13.jar  extras/android/support/v13/android-support-v13.jar
frameworks/support/v13                                                                            extras/android/support/v13/src
development/samples/Support13Demos                                                                extras/android/support/samples/Support13Demos

frameworks/support/v7/gridlayout/README.txt                                                       extras/android/support/v7/gridlayout/README.txt
frameworks/support/v7/gridlayout/.project                                                         extras/android/support/v7/gridlayout/.project
frameworks/support/v7/gridlayout/.classpath                                                       extras/android/support/v7/gridlayout/.classpath
frameworks/support/v7/gridlayout/AndroidManifest.xml                                              extras/android/support/v7/gridlayout/AndroidManifest.xml
frameworks/support/v7/gridlayout/project.properties                                               extras/android/support/v7/gridlayout/project.properties
frameworks/support/v7/gridlayout/res                                                              extras/android/support/v7/gridlayout/res
frameworks/support/v7/gridlayout/src/.readme                                                      extras/android/support/v7/gridlayout/src/.readme
${OUT_DIR}/target/common/obj/PACKAGING/android-support-v7-gridlayout_intermediates/android-support-v7-gridlayout.jar    extras/android/support/v7/gridlayout/libs/android-support-v7-gridlayout.jar

frameworks/support/v7/appcompat/README.txt                                                        extras/android/support/v7/appcompat/README.txt
frameworks/support/v7/appcompat/.project                                                          extras/android/support/v7/appcompat/.project
frameworks/support/v7/appcompat/.classpath                                                        extras/android/support/v7/appcompat/.classpath
frameworks/support/v7/appcompat/AndroidManifest.xml                                               extras/android/support/v7/appcompat/AndroidManifest.xml
frameworks/support/v7/appcompat/project.properties                                                extras/android/support/v7/appcompat/project.properties
frameworks/support/v7/appcompat/res                                                               extras/android/support/v7/appcompat/res
frameworks/support/v7/appcompat/src/.readme                                                       extras/android/support/v7/appcompat/src/.readme
${OUT_DIR}/target/common/obj/PACKAGING/android-support-v7-appcompat_intermediates/android-support-v7-appcompat.jar    extras/android/support/appcompat/libs/android-support-v7-appcompat.jar

frameworks/support/v7/mediarouter/README.txt                                                       extras/android/support/v7/mediarouter/README.txt
frameworks/support/v7/mediarouter/.project                                                         extras/android/support/v7/mediarouter/.project
frameworks/support/v7/mediarouter/.classpath                                                       extras/android/support/v7/mediarouter/.classpath
frameworks/support/v7/mediarouter/AndroidManifest.xml                                              extras/android/support/v7/mediarouter/AndroidManifest.xml
frameworks/support/v7/mediarouter/project.properties                                               extras/android/support/v7/mediarouter/project.properties
frameworks/support/v7/mediarouter/res                                                              extras/android/support/v7/mediarouter/res
frameworks/support/v7/mediarouter/src/.readme                                                      extras/android/support/v7/mediarouter/src/.readme
${OUT_DIR}/target/common/obj/PACKAGING/android-support-v7-mediarouter_intermediates/android-support-v7-mediarouter.jar    extras/android/support/v7/mediarouter/libs/android-support-v7-mediarouter.jar

development/samples/Support7Demos                                                                 extras/android/support/samples/Support7Demos

##############################################################################
# Tests Component
##############################################################################
framework/layoutlib-tests.jar tests/libtests/layoutlib-tests.jar
system/app/ConnectivityTest.apk tests/emulator-test-apps/ConnectivityTest.apk
system/app/GpsLocationTest.apk tests/emulator-test-apps/GpsLocationTest.apk<|MERGE_RESOLUTION|>--- conflicted
+++ resolved
@@ -37,10 +37,7 @@
 # Platform Tools Component
 ##############################################################################
 
-<<<<<<< HEAD
-=======
 sdk/files/sdk_files_NOTICE.txt                platform-tools/NOTICE.txt
->>>>>>> c6dc2830
 development/sdk/plat_tools_source.properties  platform-tools/source.properties
 
 # host tools from out/host/$(HOST_OS)-$(HOST_ARCH)/
