--- conflicted
+++ resolved
@@ -78,35 +78,19 @@
 rm build-tools/${PLATFORM_NAME}/llvm-rs-cc
 bin/llvm-rs-cc.exe                      strip build-tools/${PLATFORM_NAME}/llvm-rs-cc.exe
 
-<<<<<<< HEAD
-rm build-tools/${PLATFORM_NAME}/lib/libLLVM.so
+rm build-tools/${PLATFORM_NAME}/lib64/libLLVM.so
 lib/libLLVM.dll                         strip build-tools/${PLATFORM_NAME}/lib/libLLVM.dll
 
-rm build-tools/${PLATFORM_NAME}/lib/libclang.so
+rm build-tools/${PLATFORM_NAME}/lib64/libclang.so
 lib/libclang.dll                        strip build-tools/${PLATFORM_NAME}/lib/libclang.dll
 
 #bcc not yet compiled on windows
 
-rm build-tools/${PLATFORM_NAME}/lib/libbcc.so
+rm build-tools/${PLATFORM_NAME}/lib64/libbcc.so
 lib/libbcc.dll                          strip build-tools/${PLATFORM_NAME}/lib/libbcc.dll
 
-rm build-tools/${PLATFORM_NAME}/lib/libbcinfo.so
+rm build-tools/${PLATFORM_NAME}/lib64/libbcinfo.so
 lib/libbcinfo.dll                       strip build-tools/${PLATFORM_NAME}/lib/libbcinfo.dll
-=======
-rm build-tools/${PLATFORM_NAME}/../lib64/libLLVM.so
-lib/libLLVM.dll                         strip build-tools/${PLATFORM_NAME}/../lib/libLLVM.dll
-
-rm build-tools/${PLATFORM_NAME}/../lib64/libclang.so
-lib/libclang.dll                        strip build-tools/${PLATFORM_NAME}/../lib/libclang.dll
-
-#bcc not yet compiled on windows
-
-rm build-tools/${PLATFORM_NAME}/../lib64/libbcc.so
-lib/libbcc.dll                          strip build-tools/${PLATFORM_NAME}/../lib/libbcc.dll
-
-rm build-tools/${PLATFORM_NAME}/../lib64/libbcinfo.so
-lib/libbcinfo.dll                       strip build-tools/${PLATFORM_NAME}/../lib/libbcinfo.dll
->>>>>>> 0f32d65d
 
 rm build-tools/${PLATFORM_NAME}/bcc_compat
 bin/bcc_compat.exe                      strip build-tools/${PLATFORM_NAME}/bcc_compat.exe
