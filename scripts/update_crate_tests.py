--- conflicted
+++ resolved
@@ -257,24 +257,6 @@
 
     def tests_dirs_to_mapping(self, tests, dirs):
         """Translate the test list into a dictionary."""
-<<<<<<< HEAD
-        test_mapping = {"presubmit": [], "imports": []}
-        for test in tests:
-            if test in TEST_EXCLUDE:
-                continue
-            if test in TEST_OPTIONS:
-                test_mapping["presubmit"].append({"name": test, "options": TEST_OPTIONS[test]})
-            else:
-                test_mapping["presubmit"].append({"name": test})
-        for dir in dirs:
-            test_mapping["imports"].append({"path": dir})
-        test_mapping["presubmit"] = sorted(test_mapping["presubmit"], key=lambda t: t["name"])
-        test_mapping["imports"] = sorted(test_mapping["imports"], key=lambda t: t["path"])
-        if not test_mapping["presubmit"]:
-            del test_mapping["presubmit"]
-        if not test_mapping["imports"]:
-            del test_mapping["imports"]
-=======
         test_mapping = {"imports": []}
         for test_group in TEST_GROUPS:
             test_mapping[test_group] = []
@@ -290,7 +272,6 @@
             test_mapping["imports"].append({"path": dir})
         test_mapping["imports"] = sorted(test_mapping["imports"], key=lambda t: t["path"])
         test_mapping = {section: entry for (section, entry) in test_mapping.items() if entry}
->>>>>>> 79b55ead
         return test_mapping
 
     def write_test_mapping(self, test_mapping):
