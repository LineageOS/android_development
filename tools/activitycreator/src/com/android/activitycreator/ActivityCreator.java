--- conflicted
+++ resolved
@@ -278,18 +278,6 @@
      * Installs a destination file that is based on a code template file at the source.
      * For each match of each key in keywords will be replaced with its
      * corresponding value in the destination file.
-<<<<<<< HEAD
-     *
-     * Invokes ActivityCreator#installTemplate(String, String, java.util.Map, boolean, String) with
-     * the main project output directory (#mOutDir) as the last argument.
-     *
-     * @param source the path to the source template file
-     * @param dest the path to the destination file
-     * @param keywords in the destination file, the keys will be replaced by their values
-     * @param force True to force writing the file even if it already exists
-     * 
-     * @see ActivityCreator#installTemplate(String, String, java.util.Map, boolean, String)
-=======
      * 
      * Invokes {@link #installProjectTemplate(String, String, Map, boolean, String)} with
      * the main project output directory (#mOutDir) as the last argument.
@@ -339,30 +327,9 @@
      * @param force True to force writing the file even if it already exists
      * 
      * @see #installBuildTemplate(String, String, Map, boolean, String)
->>>>>>> e943f2fd
      */
     private void installBuildTemplate(String source, String dest,
             Map<String, String> keywords, boolean force) {
-<<<<<<< HEAD
-        installTemplate(source, dest, keywords, force, mOutDir);
-    }
-
-    /**
-     * Installs a destination file that is based on the template file at source.
-     * For each match of each key in keywords will be replaced with its
-     * corresponding value in the destination file.
-     *
-     * @param source the path to the source template file
-     * @param dest the path to the destination file
-     * @param keywords in the destination file, the keys will be replaced by their values
-     * @param force True to force writing the file even if it already exists
-     * @param outDir the output directory to copy the template file to
-     */
-    private void installTemplate(String source, String dest,
-            Map<String, String> keywords, boolean force, String outDir) {
-        final String sourcePath = mLibDir + File.separator + source;
-        final String destPath = outDir + File.separator + dest;
-=======
         installBuildTemplate(source, dest, keywords, force, mOutDir);
     }
 
@@ -384,7 +351,6 @@
 
         installFullPathTemplate(sourcePath, destPath, keywords, force);
     }
->>>>>>> e943f2fd
 
     /**
      * Installs a destination file that is based on the template file at source.
@@ -404,27 +370,27 @@
                     destPathFile.getName());
             return;
         }
-
+        
         try {
             BufferedWriter out = new BufferedWriter(new FileWriter(destPathFile));
             BufferedReader in = new BufferedReader(new FileReader(sourcePath));
             String line;
-
+            
             while ((line = in.readLine()) != null) {
                 for (String key : keywords.keySet()) {
                     line = line.replace(key, keywords.get(key));
                 }
-
+                
                 out.write(line);
                 out.newLine();
             }
-
+            
             out.close();
             in.close();
         } catch (Exception e) {
             printHelpAndExit("ERROR: Could not access %1$s: %2$s", destPath, e.getMessage());
         }
-
+        
         println("Added file %1$s", destPath);
     }
 
@@ -486,16 +452,8 @@
             installProjectTemplate("java_file.template", srcDir + File.separator
                     + activityName + ".java", keywords, false /*force*/);
         }
-        /* Make ActivityTest java file */
-        createDirs(srcDir, testsOutDir);
-        if (isDirEmpty(srcDir, "Java", testsOutDir) && activityTestName != null) {
-            installTemplate("java_tests_file.template", srcDir + File.separator
-                    + activityTestName + ".java", keywords, false, testsOutDir);
-        }
         createDirs("bin");
         createDirs("libs");
-<<<<<<< HEAD
-=======
         createDirs("res");
 
         /* Make ActivityTest java file */
@@ -504,7 +462,6 @@
             installProjectTemplate("java_tests_file.template", srcDir + File.separator
                     + activityTestName + ".java", keywords, false, testsOutDir);
         }
->>>>>>> e943f2fd
         createDirs("bin", testsOutDir);
         createDirs("libs", testsOutDir);
         createDirs("res", testsOutDir);
@@ -528,19 +485,6 @@
         installProjectTemplate("AndroidManifest.template", "AndroidManifest.xml",
                 keywords, false /*force*/);
         
-<<<<<<< HEAD
-        installTemplate("build.template", "build.xml", keywords);
-        installTemplate("default.properties.template", "default.properties",
-                keywords, true /*force*/);
-
-        /* Make AndroidManifest.xml and build.xml files for tests*/
-        installTemplate("AndroidManifest.tests.template", "AndroidManifest.xml",
-                keywords, false, testsOutDir);
-
-        installTemplate("build.template", "build.xml", keywords, false, testsOutDir);
-        installTemplate("default.properties.template", "default.properties",
-                keywords, true /*force*/, testsOutDir);
-=======
         installBuildTemplate("build.template", "build.xml", keywords, false /*force*/);
         installBuildTemplate("default.properties.template", "default.properties", keywords,
                 true /*force*/);
@@ -552,7 +496,6 @@
         installBuildTemplate("build.template", "build.xml", keywords, false /*force*/, testsOutDir);
         installBuildTemplate("default.properties.template", "default.properties", keywords,
                 true /*force*/, testsOutDir);
->>>>>>> e943f2fd
 
         if (mIde.equals("intellij")) {
             /* IntelliJ files */
