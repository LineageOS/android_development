--- conflicted
+++ resolved
@@ -30,11 +30,7 @@
       args: ['--headless', '--disable-gpu', '--window-size=1280x1024'],
     },
   },
-<<<<<<< HEAD
-  chromeDriver: './node_modules/webdriver-manager/selenium/chromedriver_114.0.5735.90',
-=======
   chromeDriver: './deps_build/chromedriver-linux64/chromedriver',
->>>>>>> f10f21bf
 
   allScriptsTimeout: 10000,
   getPageTimeout: 10000,
