--- conflicted
+++ resolved
@@ -18,10 +18,6 @@
 import {CustomQueryParserResultTypeMap, CustomQueryType} from 'trace/custom_query';
 import {AbsoluteEntryIndex, EntriesRange} from 'trace/index_types';
 import {Parser} from 'trace/parser';
-<<<<<<< HEAD
-import {Timestamp, TimestampType} from 'trace/timestamp';
-=======
->>>>>>> f10f21bf
 import {TraceType} from 'trace/trace_type';
 
 export abstract class AbstractTracesParser<T> implements Parser<T> {
@@ -34,9 +30,6 @@
 
   abstract getTraceType(): TraceType;
 
-<<<<<<< HEAD
-  abstract getEntry(index: number, timestampType: TimestampType): Promise<T>;
-=======
   abstract getEntry(index: AbsoluteEntryIndex, timestampType: TimestampType): Promise<T>;
 
   customQuery<Q extends CustomQueryType>(
@@ -45,7 +38,6 @@
   ): Promise<CustomQueryParserResultTypeMap[Q]> {
     throw new Error('Not implemented');
   }
->>>>>>> f10f21bf
 
   abstract getLengthEntries(): number;
 
