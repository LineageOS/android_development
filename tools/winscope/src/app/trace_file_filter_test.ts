/*
 * Copyright (C) 2023 The Android Open Source Project
 *
 * Licensed under the Apache License, Version 2.0 (the "License");
 * you may not use this file except in compliance with the License.
 * You may obtain a copy of the License at
 *
 *      http://www.apache.org/licenses/LICENSE-2.0
 *
 * Unless required by applicable law or agreed to in writing, software
 * distributed under the License is distributed on an "AS IS" BASIS,
 * WITHOUT WARRANTIES OR CONDITIONS OF ANY KIND, either express or implied.
 * See the License for the specific language governing permissions and
 * limitations under the License.
 */

import {TraceOverridden, WinscopeError} from 'messaging/winscope_error';
import {WinscopeErrorListener} from 'messaging/winscope_error_listener';
import {UnitTestUtils} from 'test/unit/utils';
import {TraceFile} from 'trace/trace_file';
import {TraceFileFilter} from './trace_file_filter';

describe('TraceFileFilter', () => {
  const filter = new TraceFileFilter();

  // Could be any file, we just need an instance of File to be used as a fake bugreport archive
  const bugreportArchive = new File(
    [new ArrayBuffer(0)],
    'test_bugreport.zip',
  ) as unknown as File;

  let errors: WinscopeError[];
  let errorListener: WinscopeErrorListener;

  beforeEach(() => {
    errors = [];
    errorListener = {
      onError(error: WinscopeError) {
        errors.push(error);
      },
    };
  });

  describe('bugreport (detects it is a bugreport)', () => {
    it('ignores non-trace dirs', async () => {
      const pickedBugreportFiles = [
        makeTraceFile(
          'FS/data/misc/wmtrace/surface_flinger.bp',
          bugreportArchive,
        ),
        makeTraceFile('FS/data/misc/wmtrace/transactions.bp', bugreportArchive),
        makeTraceFile('proto/window_CRITICAL.proto', bugreportArchive),
<<<<<<< HEAD
        makeTraceFile('proto/SurfaceFlinger_CRITICAL.proto', bugreportArchive),
=======
        makeTraceFile('proto/input_method_CRITICAL.proto', bugreportArchive),
>>>>>>> 50304f3d
      ];

      const ignoredBugreportFile = makeTraceFile(
        'FS/data/misc/ignored-dir/wm_transition_trace.bp',
        bugreportArchive,
      );

      const bugreportFiles = [
        await makeBugreportMainEntryTraceFile(),
        await makeBugreportCodenameTraceFile(),
        ...pickedBugreportFiles,
        ignoredBugreportFile,
      ];

      // Corner case:
      // A plain trace file is loaded along the bugreport
      //    -> trace file must not be ignored
      //
      // Note:
      // The even weirder corner case where two bugreports are loaded at the same time is
      // currently not properly handled.
      const plainTraceFile = makeTraceFile(
        'would-be-ignored-if-was-part-of-bugreport/input_method_clients.pb',
      );

      const result = await filter.filter(
        [...bugreportFiles, plainTraceFile],
        errorListener,
      );
      expect(result.perfetto).toBeUndefined();

      const expectedLegacy = new Set([...pickedBugreportFiles, plainTraceFile]);
      const actualLegacy = new Set(result.legacy);
      expect(actualLegacy).toEqual(expectedLegacy);
    });

    it('picks perfetto systrace.pftrace', async () => {
      const perfettoSystemTrace = makeTraceFile(
        'FS/data/misc/perfetto-traces/bugreport/systrace.pftrace',
        bugreportArchive,
      );
      const bugreportFiles = [
        await makeBugreportMainEntryTraceFile(),
        await makeBugreportCodenameTraceFile(),
        perfettoSystemTrace,
        makeTraceFile(
          'FS/data/misc/perfetto-traces/other.perfetto-trace',
          bugreportArchive,
        ),
        makeTraceFile(
          'FS/data/misc/perfetto-traces/other.pftrace',
          bugreportArchive,
        ),
      ];
      const result = await filter.filter(bugreportFiles, errorListener);
      expect(result.perfetto).toEqual(perfettoSystemTrace);
      expect(result.legacy).toEqual([]);
      expect(errors).toEqual([]);
    });

    it('ignores perfetto traces other than systrace.pftrace', async () => {
      const bugreportFiles = [
        await makeBugreportMainEntryTraceFile(),
        await makeBugreportCodenameTraceFile(),
        makeTraceFile(
          'FS/data/misc/perfetto-traces/other.perfetto-trace',
          bugreportArchive,
        ),
        makeTraceFile(
          'FS/data/misc/perfetto-traces/other.pftrace',
          bugreportArchive,
        ),
      ];
      const result = await filter.filter(bugreportFiles, errorListener);
      expect(result.perfetto).toBeUndefined();
      expect(result.legacy).toEqual([]);
      expect(errors).toEqual([]);
    });

    it('identifies dumpstate_board.txt file', async () => {
      const legacyFile = makeTraceFile(
        'proto/window_CRITICAL.proto',
        bugreportArchive,
      );
      const bugreportFiles = [
        await makeBugreportMainEntryTraceFile(),
        await makeBugreportCodenameTraceFile(),
        await makeBugreportDumpstateBoardTextFile(),
        legacyFile,
      ];
      const result = await filter.filter(bugreportFiles, errorListener);
      expect(result.legacy).toEqual([legacyFile]);
      expect(result.perfetto).toBeUndefined();
      expect(result.timezoneInfo).toEqual({
        timezone: 'Asia/Kolkata',
        locale: 'en-US',
      });
      expect(errors).toEqual([]);
    });
  });

  describe('plain input (no bugreport)', () => {
    it('picks perfetto trace with .perfetto-trace extension', async () => {
      const perfettoTrace = makeTraceFile('file.perfetto-trace');
      const result = await filter.filter([perfettoTrace], errorListener);
      expect(result.perfetto).toEqual(perfettoTrace);
      expect(result.legacy).toEqual([]);
      expect(errors).toEqual([]);
    });

    it('picks perfetto trace with .pftrace extension', async () => {
      const pftrace = makeTraceFile('file.pftrace');
      const result = await filter.filter([pftrace], errorListener);
      expect(result.perfetto).toEqual(pftrace);
      expect(result.legacy).toEqual([]);
      expect(errors).toEqual([]);
    });

    it('picks largest perfetto trace', async () => {
      const small = makeTraceFile('small.perfetto-trace', undefined, 10);
      const medium = makeTraceFile('medium.perfetto-trace', undefined, 20);
      const large = makeTraceFile('large.perfetto-trace', undefined, 30);
      const result = await filter.filter([small, large, medium], errorListener);
      expect(result.perfetto).toEqual(large);
      expect(result.legacy).toEqual([]);
      expect(errors).toEqual([
        new TraceOverridden(small.getDescriptor()),
        new TraceOverridden(medium.getDescriptor()),
      ]);
    });
  });

  function makeTraceFile(
    filename: string,
    parentArchive?: File,
    size?: number,
  ) {
    size = size ?? 0;
    const file = new File([new ArrayBuffer(size)], filename);
    return new TraceFile(file as unknown as File, parentArchive);
  }

  async function makeBugreportMainEntryTraceFile() {
    const file = await UnitTestUtils.getFixtureFile(
      'bugreports/main_entry.txt',
      'main_entry.txt',
    );
    return new TraceFile(file, bugreportArchive);
  }

  async function makeBugreportDumpstateBoardTextFile() {
    const file = await UnitTestUtils.getFixtureFile(
      'bugreports/dumpstate_board.txt',
      'dumpstate_board.txt',
    );
    return new TraceFile(file, bugreportArchive);
  }

  async function makeBugreportCodenameTraceFile() {
    const file = await UnitTestUtils.getFixtureFile(
      'bugreports/bugreport-codename_beta-UPB2.230407.019-2023-05-30-14-33-48.txt',
      'bugreport-codename_beta-UPB2.230407.019-2023-05-30-14-33-48.txt',
    );
    return new TraceFile(file, bugreportArchive);
  }
});<|MERGE_RESOLUTION|>--- conflicted
+++ resolved
@@ -50,11 +50,8 @@
         ),
         makeTraceFile('FS/data/misc/wmtrace/transactions.bp', bugreportArchive),
         makeTraceFile('proto/window_CRITICAL.proto', bugreportArchive),
-<<<<<<< HEAD
+        makeTraceFile('proto/input_method_CRITICAL.proto', bugreportArchive),
         makeTraceFile('proto/SurfaceFlinger_CRITICAL.proto', bugreportArchive),
-=======
-        makeTraceFile('proto/input_method_CRITICAL.proto', bugreportArchive),
->>>>>>> 50304f3d
       ];
 
       const ignoredBugreportFile = makeTraceFile(
