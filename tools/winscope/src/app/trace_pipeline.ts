/*
 * Copyright (C) 2022 The Android Open Source Project
 *
 * Licensed under the Apache License, Version 2.0 (the "License");
 * you may not use this file except in compliance with the License.
 * You may obtain a copy of the License at
 *
 *      http://www.apache.org/licenses/LICENSE-2.0
 *
 * Unless required by applicable law or agreed to in writing, software
 * distributed under the License is distributed on an "AS IS" BASIS,
 * WITHOUT WARRANTIES OR CONDITIONS OF ANY KIND, either express or implied.
 * See the License for the specific language governing permissions and
 * limitations under the License.
 */

<<<<<<< HEAD
import {FunctionUtils, OnProgressUpdateType} from 'common/function_utils';
import {ParserError, ParserFactory} from 'parsers/parser_factory';
import {TracesParserFactory} from 'parsers/traces_parser_factory';
import {FrameMapper} from 'trace/frame_mapper';
import {Parser} from 'trace/parser';
import {TimestampType} from 'trace/timestamp';
=======
import {FileUtils} from 'common/file_utils';
import {TimestampType} from 'common/time';
import {ProgressListener} from 'messaging/progress_listener';
import {WinscopeError, WinscopeErrorType} from 'messaging/winscope_error';
import {WinscopeErrorListener} from 'messaging/winscope_error_listener';
import {FileAndParsers} from 'parsers/file_and_parsers';
import {ParserFactory} from 'parsers/parser_factory';
import {ParserFactory as PerfettoParserFactory} from 'parsers/perfetto/parser_factory';
import {TracesParserFactory} from 'parsers/traces_parser_factory';
import {FrameMapper} from 'trace/frame_mapper';
>>>>>>> f10f21bf
import {Trace} from 'trace/trace';
import {Traces} from 'trace/traces';
import {TraceFile} from 'trace/trace_file';
import {TraceType} from 'trace/trace_type';
import {FilesSource} from './files_source';
import {LoadedParsers} from './loaded_parsers';
import {TraceFileFilter} from './trace_file_filter';

<<<<<<< HEAD
class TracePipeline {
  private parserFactory = new ParserFactory();
  private tracesParserFactory = new TracesParserFactory();
  private parsers: Array<Parser<object>> = [];
  private files = new Map<TraceType, TraceFile>();
=======
type UnzippedArchive = TraceFile[];

export class TracePipeline {
  private loadedParsers = new LoadedParsers();
  private traceFileFilter = new TraceFileFilter();
  private tracesParserFactory = new TracesParserFactory();
>>>>>>> f10f21bf
  private traces = new Traces();
  private commonTimestampType?: TimestampType;
  private downloadArchiveFilename?: string;

  async loadFiles(
    files: File[],
    source: FilesSource,
    errorListener: WinscopeErrorListener,
    progressListener: ProgressListener | undefined
  ) {
    this.downloadArchiveFilename = this.makeDownloadArchiveFilename(files, source);

    try {
      const unzippedArchives = await this.unzipFiles(files, progressListener, errorListener);

      if (unzippedArchives.length === 0) {
        errorListener.onError(new WinscopeError(WinscopeErrorType.NO_INPUT_FILES));
        return;
      }

<<<<<<< HEAD
  async loadTraceFiles(
    traceFiles: TraceFile[],
    onLoadProgressUpdate: OnProgressUpdateType = FunctionUtils.DO_NOTHING
  ): Promise<ParserError[]> {
    traceFiles = await this.filterBugreportFilesIfNeeded(traceFiles);
    const [fileAndParsers, parserErrors] = await this.parserFactory.createParsers(
      traceFiles,
      onLoadProgressUpdate
    );
    for (const fileAndParser of fileAndParsers) {
      this.files.set(fileAndParser.parser.getTraceType(), fileAndParser.file);
    }

    const newParsers = fileAndParsers.map((it) => it.parser);
    this.parsers = this.parsers.concat(newParsers);

    const tracesParsers = await this.tracesParserFactory.createParsers(this.parsers);

    const allParsers = this.parsers.concat(tracesParsers);

    this.traces = new Traces();
    allParsers.forEach((parser) => {
      const trace = Trace.newUninitializedTrace(parser);
      this.traces?.setTrace(parser.getTraceType(), trace);
    });

    const hasTransitionTrace = this.traces
      .mapTrace((trace) => trace.type)
      .some((type) => type === TraceType.TRANSITION);
    if (hasTransitionTrace) {
      this.traces.deleteTrace(TraceType.WM_TRANSITION);
      this.traces.deleteTrace(TraceType.SHELL_TRANSITION);
    }
=======
      for (const unzippedArchive of unzippedArchives) {
        await this.loadUnzippedArchive(unzippedArchive, errorListener, progressListener);
      }

      const commonTimestampType = this.getCommonTimestampType();

      this.traces = new Traces();
>>>>>>> f10f21bf

      this.loadedParsers.getParsers().forEach((parser) => {
        const trace = Trace.fromParser(parser, commonTimestampType);
        this.traces.setTrace(parser.getTraceType(), trace);
      });

<<<<<<< HEAD
  removeTrace(trace: Trace<object>) {
    this.parsers = this.parsers.filter((parser) => parser.getTraceType() !== trace.type);
    this.traces.deleteTrace(trace.type);
  }
=======
      const tracesParsers = await this.tracesParserFactory.createParsers(this.traces);
>>>>>>> f10f21bf

      tracesParsers.forEach((tracesParser) => {
        const trace = Trace.fromParser(tracesParser, commonTimestampType);
        this.traces.setTrace(trace.type, trace);
      });

<<<<<<< HEAD
  async buildTraces() {
    const commonTimestampType = this.getCommonTimestampType();
    this.traces.forEachTrace((trace) => trace.init(commonTimestampType));
=======
      const hasTransitionTrace = this.traces
        .mapTrace((trace) => trace.type)
        .some((type) => type === TraceType.TRANSITION);
      if (hasTransitionTrace) {
        this.traces.deleteTrace(TraceType.WM_TRANSITION);
        this.traces.deleteTrace(TraceType.SHELL_TRANSITION);
      }
    } finally {
      progressListener?.onOperationFinished();
    }
  }

  removeTrace(trace: Trace<object>) {
    this.loadedParsers.remove(trace.type);
    this.traces.deleteTrace(trace.type);
  }

  async makeZipArchiveWithLoadedTraceFiles(): Promise<Blob> {
    return this.loadedParsers.makeZipArchive();
  }

  async buildTraces() {
>>>>>>> f10f21bf
    await new FrameMapper(this.traces).computeMapping();
  }

  getTraces(): Traces {
    return this.traces;
<<<<<<< HEAD
=======
  }

  getDownloadArchiveFilename(): string {
    return this.downloadArchiveFilename ?? 'winscope';
>>>>>>> f10f21bf
  }

  async getScreenRecordingVideo(): Promise<undefined | Blob> {
    const screenRecording = this.getTraces().getTrace(TraceType.SCREEN_RECORDING);
    if (!screenRecording || screenRecording.lengthEntries === 0) {
      return undefined;
    }
    return (await screenRecording.getEntry(0).getValue()).videoData;
  }

  clear() {
<<<<<<< HEAD
    this.parserFactory = new ParserFactory();
    this.parsers = [];
=======
    this.loadedParsers.clear();
>>>>>>> f10f21bf
    this.traces = new Traces();
    this.commonTimestampType = undefined;
    this.downloadArchiveFilename = undefined;
  }

  private async loadUnzippedArchive(
    unzippedArchive: UnzippedArchive,
    errorListener: WinscopeErrorListener,
    progressListener: ProgressListener | undefined
  ) {
    const filterResult = await this.traceFileFilter.filter(unzippedArchive, errorListener);
    if (!filterResult.perfetto && filterResult.legacy.length === 0) {
      errorListener.onError(new WinscopeError(WinscopeErrorType.NO_INPUT_FILES));
      return;
    }

    const legacyParsers = await new ParserFactory().createParsers(
      filterResult.legacy,
      progressListener,
      errorListener
    );

    let perfettoParsers: FileAndParsers | undefined;

    if (filterResult.perfetto) {
      const parsers = await new PerfettoParserFactory().createParsers(
        filterResult.perfetto,
        progressListener
      );
      perfettoParsers = new FileAndParsers(filterResult.perfetto, parsers);
    }

    this.loadedParsers.addParsers(legacyParsers, perfettoParsers, errorListener);
  }

  private makeDownloadArchiveFilename(files: File[], source: FilesSource): string {
    // set download archive file name, used to download all traces
    let filenameWithCurrTime: string;
    const currTime = new Date().toISOString().slice(0, -5).replace('T', '_');
    if (!this.downloadArchiveFilename && files.length === 1) {
      const filenameNoDir = FileUtils.removeDirFromFileName(files[0].name);
      const filenameNoDirOrExt = FileUtils.removeExtensionFromFilename(filenameNoDir);
      filenameWithCurrTime = `${filenameNoDirOrExt}_${currTime}`;
    } else {
      filenameWithCurrTime = `${source}_${currTime}`;
    }

<<<<<<< HEAD
    const BUGREPORT_FILES_ALLOWLIST = [
      'FS/data/misc/wmtrace/',
      'FS/data/misc/perfetto-traces/',
      'proto/window_CRITICAL.proto',
    ];
    const isFileAllowlisted = (file: TraceFile) => {
      for (const traceDir of BUGREPORT_FILES_ALLOWLIST) {
        if (file.file.name.startsWith(traceDir)) {
          return true;
=======
    const archiveFilenameNoIllegalChars = filenameWithCurrTime.replace(
      FileUtils.ILLEGAL_FILENAME_CHARACTERS_REGEX,
      '_'
    );
    if (FileUtils.DOWNLOAD_FILENAME_REGEX.test(archiveFilenameNoIllegalChars)) {
      return archiveFilenameNoIllegalChars;
    } else {
      console.error(
        "Cannot convert uploaded archive filename to acceptable format for download. Defaulting download filename to 'winscope.zip'."
      );
      return 'winscope';
    }
  }

  private async unzipFiles(
    files: File[],
    progressListener: ProgressListener | undefined,
    errorListener: WinscopeErrorListener
  ): Promise<UnzippedArchive[]> {
    const unzippedArchives: UnzippedArchive[] = [];
    const progressMessage = 'Unzipping files...';

    progressListener?.onProgressUpdate(progressMessage, 0);

    for (let i = 0; i < files.length; i++) {
      const file = files[i];

      const onSubProgressUpdate = (subPercentage: number) => {
        const totalPercentage = (100 * i) / files.length + subPercentage / files.length;
        progressListener?.onProgressUpdate(progressMessage, totalPercentage);
      };

      if (FileUtils.isZipFile(file)) {
        try {
          const subFiles = await FileUtils.unzipFile(file, onSubProgressUpdate);
          const subTraceFiles = subFiles.map((subFile) => {
            return new TraceFile(subFile, file);
          });
          unzippedArchives.push([...subTraceFiles]);
          onSubProgressUpdate(100);
        } catch (e) {
          errorListener.onError(new WinscopeError(WinscopeErrorType.CORRUPTED_ARCHIVE, file.name));
>>>>>>> f10f21bf
        }
      } else {
        unzippedArchives.push([new TraceFile(file, undefined)]);
        onSubProgressUpdate(100);
      }
    }

    progressListener?.onProgressUpdate(progressMessage, 100);

<<<<<<< HEAD
    return files.filter((file) => {
      return isFileAllowlisted(file) || !fileBelongsToBugreport(file);
    });
=======
    return unzippedArchives;
>>>>>>> f10f21bf
  }

  private getCommonTimestampType(): TimestampType {
    if (this.commonTimestampType !== undefined) {
      return this.commonTimestampType;
    }

    const priorityOrder = [TimestampType.REAL, TimestampType.ELAPSED];
    for (const type of priorityOrder) {
      const parsers = Array.from(this.loadedParsers.getParsers().values());
      if (parsers.every((it) => it.getTimestamps(type) !== undefined)) {
        this.commonTimestampType = type;
        return this.commonTimestampType;
      }
    }

    throw Error('Failed to find common timestamp type across all traces');
  }
<<<<<<< HEAD
}

export {TracePipeline};
=======
}
>>>>>>> f10f21bf
<|MERGE_RESOLUTION|>--- conflicted
+++ resolved
@@ -14,14 +14,6 @@
  * limitations under the License.
  */
 
-<<<<<<< HEAD
-import {FunctionUtils, OnProgressUpdateType} from 'common/function_utils';
-import {ParserError, ParserFactory} from 'parsers/parser_factory';
-import {TracesParserFactory} from 'parsers/traces_parser_factory';
-import {FrameMapper} from 'trace/frame_mapper';
-import {Parser} from 'trace/parser';
-import {TimestampType} from 'trace/timestamp';
-=======
 import {FileUtils} from 'common/file_utils';
 import {TimestampType} from 'common/time';
 import {ProgressListener} from 'messaging/progress_listener';
@@ -32,7 +24,6 @@
 import {ParserFactory as PerfettoParserFactory} from 'parsers/perfetto/parser_factory';
 import {TracesParserFactory} from 'parsers/traces_parser_factory';
 import {FrameMapper} from 'trace/frame_mapper';
->>>>>>> f10f21bf
 import {Trace} from 'trace/trace';
 import {Traces} from 'trace/traces';
 import {TraceFile} from 'trace/trace_file';
@@ -41,20 +32,12 @@
 import {LoadedParsers} from './loaded_parsers';
 import {TraceFileFilter} from './trace_file_filter';
 
-<<<<<<< HEAD
-class TracePipeline {
-  private parserFactory = new ParserFactory();
-  private tracesParserFactory = new TracesParserFactory();
-  private parsers: Array<Parser<object>> = [];
-  private files = new Map<TraceType, TraceFile>();
-=======
 type UnzippedArchive = TraceFile[];
 
 export class TracePipeline {
   private loadedParsers = new LoadedParsers();
   private traceFileFilter = new TraceFileFilter();
   private tracesParserFactory = new TracesParserFactory();
->>>>>>> f10f21bf
   private traces = new Traces();
   private commonTimestampType?: TimestampType;
   private downloadArchiveFilename?: string;
@@ -75,41 +58,6 @@
         return;
       }
 
-<<<<<<< HEAD
-  async loadTraceFiles(
-    traceFiles: TraceFile[],
-    onLoadProgressUpdate: OnProgressUpdateType = FunctionUtils.DO_NOTHING
-  ): Promise<ParserError[]> {
-    traceFiles = await this.filterBugreportFilesIfNeeded(traceFiles);
-    const [fileAndParsers, parserErrors] = await this.parserFactory.createParsers(
-      traceFiles,
-      onLoadProgressUpdate
-    );
-    for (const fileAndParser of fileAndParsers) {
-      this.files.set(fileAndParser.parser.getTraceType(), fileAndParser.file);
-    }
-
-    const newParsers = fileAndParsers.map((it) => it.parser);
-    this.parsers = this.parsers.concat(newParsers);
-
-    const tracesParsers = await this.tracesParserFactory.createParsers(this.parsers);
-
-    const allParsers = this.parsers.concat(tracesParsers);
-
-    this.traces = new Traces();
-    allParsers.forEach((parser) => {
-      const trace = Trace.newUninitializedTrace(parser);
-      this.traces?.setTrace(parser.getTraceType(), trace);
-    });
-
-    const hasTransitionTrace = this.traces
-      .mapTrace((trace) => trace.type)
-      .some((type) => type === TraceType.TRANSITION);
-    if (hasTransitionTrace) {
-      this.traces.deleteTrace(TraceType.WM_TRANSITION);
-      this.traces.deleteTrace(TraceType.SHELL_TRANSITION);
-    }
-=======
       for (const unzippedArchive of unzippedArchives) {
         await this.loadUnzippedArchive(unzippedArchive, errorListener, progressListener);
       }
@@ -117,32 +65,19 @@
       const commonTimestampType = this.getCommonTimestampType();
 
       this.traces = new Traces();
->>>>>>> f10f21bf
 
       this.loadedParsers.getParsers().forEach((parser) => {
         const trace = Trace.fromParser(parser, commonTimestampType);
         this.traces.setTrace(parser.getTraceType(), trace);
       });
 
-<<<<<<< HEAD
-  removeTrace(trace: Trace<object>) {
-    this.parsers = this.parsers.filter((parser) => parser.getTraceType() !== trace.type);
-    this.traces.deleteTrace(trace.type);
-  }
-=======
       const tracesParsers = await this.tracesParserFactory.createParsers(this.traces);
->>>>>>> f10f21bf
 
       tracesParsers.forEach((tracesParser) => {
         const trace = Trace.fromParser(tracesParser, commonTimestampType);
         this.traces.setTrace(trace.type, trace);
       });
 
-<<<<<<< HEAD
-  async buildTraces() {
-    const commonTimestampType = this.getCommonTimestampType();
-    this.traces.forEachTrace((trace) => trace.init(commonTimestampType));
-=======
       const hasTransitionTrace = this.traces
         .mapTrace((trace) => trace.type)
         .some((type) => type === TraceType.TRANSITION);
@@ -165,19 +100,15 @@
   }
 
   async buildTraces() {
->>>>>>> f10f21bf
     await new FrameMapper(this.traces).computeMapping();
   }
 
   getTraces(): Traces {
     return this.traces;
-<<<<<<< HEAD
-=======
   }
 
   getDownloadArchiveFilename(): string {
     return this.downloadArchiveFilename ?? 'winscope';
->>>>>>> f10f21bf
   }
 
   async getScreenRecordingVideo(): Promise<undefined | Blob> {
@@ -189,12 +120,7 @@
   }
 
   clear() {
-<<<<<<< HEAD
-    this.parserFactory = new ParserFactory();
-    this.parsers = [];
-=======
     this.loadedParsers.clear();
->>>>>>> f10f21bf
     this.traces = new Traces();
     this.commonTimestampType = undefined;
     this.downloadArchiveFilename = undefined;
@@ -242,17 +168,6 @@
       filenameWithCurrTime = `${source}_${currTime}`;
     }
 
-<<<<<<< HEAD
-    const BUGREPORT_FILES_ALLOWLIST = [
-      'FS/data/misc/wmtrace/',
-      'FS/data/misc/perfetto-traces/',
-      'proto/window_CRITICAL.proto',
-    ];
-    const isFileAllowlisted = (file: TraceFile) => {
-      for (const traceDir of BUGREPORT_FILES_ALLOWLIST) {
-        if (file.file.name.startsWith(traceDir)) {
-          return true;
-=======
     const archiveFilenameNoIllegalChars = filenameWithCurrTime.replace(
       FileUtils.ILLEGAL_FILENAME_CHARACTERS_REGEX,
       '_'
@@ -295,7 +210,6 @@
           onSubProgressUpdate(100);
         } catch (e) {
           errorListener.onError(new WinscopeError(WinscopeErrorType.CORRUPTED_ARCHIVE, file.name));
->>>>>>> f10f21bf
         }
       } else {
         unzippedArchives.push([new TraceFile(file, undefined)]);
@@ -305,13 +219,7 @@
 
     progressListener?.onProgressUpdate(progressMessage, 100);
 
-<<<<<<< HEAD
-    return files.filter((file) => {
-      return isFileAllowlisted(file) || !fileBelongsToBugreport(file);
-    });
-=======
     return unzippedArchives;
->>>>>>> f10f21bf
   }
 
   private getCommonTimestampType(): TimestampType {
@@ -330,10 +238,4 @@
 
     throw Error('Failed to find common timestamp type across all traces');
   }
-<<<<<<< HEAD
-}
-
-export {TracePipeline};
-=======
-}
->>>>>>> f10f21bf
+}