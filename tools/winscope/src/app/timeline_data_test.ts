/*
 * Copyright (C) 2022 The Android Open Source Project
 *
 * Licensed under the Apache License, Version 2.0 (the "License");
 * you may not use this file except in compliance with the License.
 * You may obtain a copy of the License at
 *
 *      http://www.apache.org/licenses/LICENSE-2.0
 *
 * Unless required by applicable law or agreed to in writing, software
 * distributed under the License is distributed on an "AS IS" BASIS,
 * WITHOUT WARRANTIES OR CONDITIONS OF ANY KIND, either express or implied.
 * See the License for the specific language governing permissions and
 * limitations under the License.
 */

import {assertDefined} from 'common/assert_utils';
import {RealTimestamp, Timestamp, TimestampType} from 'common/time';
import {TracesBuilder} from 'test/unit/traces_builder';
import {TracePosition} from 'trace/trace_position';
import {TraceType} from 'trace/trace_type';
import {TimelineData} from './timeline_data';

describe('TimelineData', () => {
  let timelineData: TimelineData;
<<<<<<< HEAD
  const timestamp10 = new Timestamp(TimestampType.REAL, 10n);
  const timestamp11 = new Timestamp(TimestampType.REAL, 11n);
=======

  const timestamp10 = new RealTimestamp(10n);
  const timestamp11 = new RealTimestamp(11n);
>>>>>>> f10f21bf

  const traces = new TracesBuilder()
    .setTimestamps(TraceType.SURFACE_FLINGER, [timestamp10])
    .setTimestamps(TraceType.WINDOW_MANAGER, [timestamp11])
    .build();

  const position10 = TracePosition.fromTraceEntry(
    assertDefined(traces.getTrace(TraceType.SURFACE_FLINGER)).getEntry(0)
  );
  const position11 = TracePosition.fromTraceEntry(
    assertDefined(traces.getTrace(TraceType.WINDOW_MANAGER)).getEntry(0)
  );
  const position1000 = TracePosition.fromTimestamp(new RealTimestamp(1000n));

  beforeEach(() => {
    timelineData = new TimelineData();
  });

  it('can be initialized', () => {
    expect(timelineData.getCurrentPosition()).toBeUndefined();

    timelineData.initialize(traces, undefined);
    expect(timelineData.getCurrentPosition()).toBeDefined();
  });

  it('ignores dumps with no timestamp', () => {
    expect(timelineData.getCurrentPosition()).toBeUndefined();

    const traces = new TracesBuilder()
      .setTimestamps(TraceType.SURFACE_FLINGER, [timestamp10, timestamp11])
      .setTimestamps(TraceType.WINDOW_MANAGER, [new Timestamp(TimestampType.REAL, 0n)])
      .build();

    timelineData.initialize(traces, undefined);
    expect(timelineData.getTraces().getTrace(TraceType.WINDOW_MANAGER)).toBeUndefined();
    expect(timelineData.getFullTimeRange().from).toBe(timestamp10);
    expect(timelineData.getFullTimeRange().to).toBe(timestamp11);
  });

  it('uses first entry by default', () => {
    timelineData.initialize(traces, undefined);
    expect(timelineData.getCurrentPosition()).toEqual(position10);
  });

  it('uses explicit position if set', () => {
    timelineData.initialize(traces, undefined);
    expect(timelineData.getCurrentPosition()).toEqual(position10);

    timelineData.setPosition(position1000);
    expect(timelineData.getCurrentPosition()).toEqual(position1000);

    timelineData.setActiveViewTraceTypes([TraceType.SURFACE_FLINGER]);
    expect(timelineData.getCurrentPosition()).toEqual(position1000);

    timelineData.setActiveViewTraceTypes([TraceType.WINDOW_MANAGER]);
    expect(timelineData.getCurrentPosition()).toEqual(position1000);
  });

  it('sets active trace types and update current position accordingly', () => {
    timelineData.initialize(traces, undefined);

    timelineData.setActiveViewTraceTypes([]);
    expect(timelineData.getCurrentPosition()).toEqual(position10);

    timelineData.setActiveViewTraceTypes([TraceType.WINDOW_MANAGER]);
    expect(timelineData.getCurrentPosition()).toEqual(position11);

    timelineData.setActiveViewTraceTypes([TraceType.SURFACE_FLINGER]);
    expect(timelineData.getCurrentPosition()).toEqual(position10);

    timelineData.setActiveViewTraceTypes([TraceType.SURFACE_FLINGER, TraceType.WINDOW_MANAGER]);
    expect(timelineData.getCurrentPosition()).toEqual(position10);
  });

  it('hasTimestamps()', () => {
    expect(timelineData.hasTimestamps()).toBeFalse();

    // no trace
    {
      const traces = new TracesBuilder().build();
      timelineData.initialize(traces, undefined);
      expect(timelineData.hasTimestamps()).toBeFalse();
    }
    // trace without timestamps
    {
      const traces = new TracesBuilder().setTimestamps(TraceType.SURFACE_FLINGER, []).build();
      timelineData.initialize(traces, undefined);
      expect(timelineData.hasTimestamps()).toBeFalse();
    }
    // trace with timestamps
    {
      const traces = new TracesBuilder()
        .setTimestamps(TraceType.SURFACE_FLINGER, [timestamp10])
        .build();
      timelineData.initialize(traces, undefined);
      expect(timelineData.hasTimestamps()).toBeTrue();
    }
  });

  it('hasMoreThanOneDistinctTimestamp()', () => {
    expect(timelineData.hasMoreThanOneDistinctTimestamp()).toBeFalse();

    // no trace
    {
      const traces = new TracesBuilder().build();
      timelineData.initialize(traces, undefined);
      expect(timelineData.hasMoreThanOneDistinctTimestamp()).toBeFalse();
    }
    // no distinct timestamps
    {
      const traces = new TracesBuilder()
        .setTimestamps(TraceType.SURFACE_FLINGER, [timestamp10])
        .setTimestamps(TraceType.WINDOW_MANAGER, [timestamp10])
        .build();
      timelineData.initialize(traces, undefined);
      expect(timelineData.hasMoreThanOneDistinctTimestamp()).toBeFalse();
    }
    // distinct timestamps
    {
      const traces = new TracesBuilder()
        .setTimestamps(TraceType.SURFACE_FLINGER, [timestamp10])
        .setTimestamps(TraceType.WINDOW_MANAGER, [timestamp11])
        .build();
      timelineData.initialize(traces, undefined);
      expect(timelineData.hasMoreThanOneDistinctTimestamp()).toBeTrue();
    }
  });

  it('getCurrentPosition() returns same object if no change to range', () => {
    timelineData.initialize(traces, undefined);

    expect(timelineData.getCurrentPosition()).toBe(timelineData.getCurrentPosition());

    timelineData.setPosition(position11);

    expect(timelineData.getCurrentPosition()).toBe(timelineData.getCurrentPosition());
  });

  it('makePositionFromActiveTrace()', () => {
    timelineData.initialize(traces, undefined);
    const time100 = new RealTimestamp(100n);

    {
      timelineData.setActiveViewTraceTypes([TraceType.SURFACE_FLINGER]);
      const position = timelineData.makePositionFromActiveTrace(time100);
      expect(position.timestamp).toEqual(time100);
      expect(position.entry).toEqual(traces.getTrace(TraceType.SURFACE_FLINGER)?.getEntry(0));
    }

    {
      timelineData.setActiveViewTraceTypes([TraceType.WINDOW_MANAGER]);
      const position = timelineData.makePositionFromActiveTrace(time100);
      expect(position.timestamp).toEqual(time100);
      expect(position.entry).toEqual(traces.getTrace(TraceType.WINDOW_MANAGER)?.getEntry(0));
    }
  });

  it('getFullTimeRange() returns same object if no change to range', () => {
    timelineData.initialize(traces, undefined);

    expect(timelineData.getFullTimeRange()).toBe(timelineData.getFullTimeRange());
  });

  it('getSelectionTimeRange() returns same object if no change to range', () => {
    timelineData.initialize(traces, undefined);

    expect(timelineData.getSelectionTimeRange()).toBe(timelineData.getSelectionTimeRange());

    timelineData.setSelectionTimeRange({
      from: new Timestamp(TimestampType.REAL, 0n),
      to: new Timestamp(TimestampType.REAL, 5n),
    });

    expect(timelineData.getSelectionTimeRange()).toBe(timelineData.getSelectionTimeRange());
  });

  it('getZoomRange() returns same object if no change to range', () => {
    timelineData.initialize(traces, undefined);

    expect(timelineData.getZoomRange()).toBe(timelineData.getZoomRange());

    timelineData.setZoom({
      from: new Timestamp(TimestampType.REAL, 0n),
      to: new Timestamp(TimestampType.REAL, 5n),
    });

    expect(timelineData.getZoomRange()).toBe(timelineData.getZoomRange());
  });

  it("getCurrentPosition() prioritizes active trace's first entry", () => {
    timelineData.initialize(traces, undefined);
    timelineData.setActiveViewTraceTypes([TraceType.WINDOW_MANAGER]);

    expect(timelineData.getCurrentPosition()?.timestamp).toBe(timestamp11);
  });
});<|MERGE_RESOLUTION|>--- conflicted
+++ resolved
@@ -23,14 +23,9 @@
 
 describe('TimelineData', () => {
   let timelineData: TimelineData;
-<<<<<<< HEAD
-  const timestamp10 = new Timestamp(TimestampType.REAL, 10n);
-  const timestamp11 = new Timestamp(TimestampType.REAL, 11n);
-=======
 
   const timestamp10 = new RealTimestamp(10n);
   const timestamp11 = new RealTimestamp(11n);
->>>>>>> f10f21bf
 
   const traces = new TracesBuilder()
     .setTimestamps(TraceType.SURFACE_FLINGER, [timestamp10])
