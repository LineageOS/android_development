/*
 * Copyright (C) 2022 The Android Open Source Project
 *
 * Licensed under the Apache License, Version 2.0 (the "License");
 * you may not use this file except in compliance with the License.
 * You may obtain a copy of the License at
 *
 *      http://www.apache.org/licenses/LICENSE-2.0
 *
 * Unless required by applicable law or agreed to in writing, software
 * distributed under the License is distributed on an "AS IS" BASIS,
 * WITHOUT WARRANTIES OR CONDITIONS OF ANY KIND, either express or implied.
 * See the License for the specific language governing permissions and
 * limitations under the License.
 */

import {assertDefined} from 'common/assert_utils';
<<<<<<< HEAD
=======
import {FileUtils} from 'common/file_utils';
import {ProgressListenerStub} from 'messaging/progress_listener_stub';
import {WinscopeError, WinscopeErrorType} from 'messaging/winscope_error';
>>>>>>> f10f21bf
import {TracesUtils} from 'test/unit/traces_utils';
import {UnitTestUtils} from 'test/unit/utils';
import {TraceType} from 'trace/trace_type';
import {FilesSource} from './files_source';
import {TracePipeline} from './trace_pipeline';

describe('TracePipeline', () => {
<<<<<<< HEAD
  let validSfTraceFile: TraceFile;
  let validWmTraceFile: TraceFile;
  let tracePipeline: TracePipeline;

  beforeEach(async () => {
    validSfTraceFile = new TraceFile(
      await UnitTestUtils.getFixtureFile('traces/elapsed_and_real_timestamp/SurfaceFlinger.pb')
    );
    validWmTraceFile = new TraceFile(
      await UnitTestUtils.getFixtureFile('traces/elapsed_and_real_timestamp/WindowManager.pb')
    );
=======
  let validSfFile: File;
  let validWmFile: File;
  let errors: WinscopeError[];
  let progressListener: ProgressListenerStub;
  let tracePipeline: TracePipeline;

  beforeEach(async () => {
    validSfFile = await UnitTestUtils.getFixtureFile(
      'traces/elapsed_and_real_timestamp/SurfaceFlinger.pb'
    );
    validWmFile = await UnitTestUtils.getFixtureFile(
      'traces/elapsed_and_real_timestamp/WindowManager.pb'
    );

    errors = [];

    progressListener = new ProgressListenerStub();
    spyOn(progressListener, 'onProgressUpdate');
    spyOn(progressListener, 'onOperationFinished');

>>>>>>> f10f21bf
    tracePipeline = new TracePipeline();
  });

  it('can load valid trace files', async () => {
    expect(tracePipeline.getTraces().getSize()).toEqual(0);

    await loadFiles([validSfFile, validWmFile], FilesSource.TEST);
    await expectLoadResult(2, []);

<<<<<<< HEAD
=======
    expect(tracePipeline.getDownloadArchiveFilename()).toMatch(new RegExp(`${FilesSource.TEST}_`));
>>>>>>> f10f21bf
    expect(tracePipeline.getTraces().getSize()).toEqual(2);

    const traceEntries = await TracesUtils.extractEntries(tracePipeline.getTraces());
    expect(traceEntries.get(TraceType.WINDOW_MANAGER)?.length).toBeGreaterThan(0);
    expect(traceEntries.get(TraceType.SURFACE_FLINGER)?.length).toBeGreaterThan(0);
  });

<<<<<<< HEAD
  it('can load a new file without dropping already-loaded traces', async () => {
    expect(tracePipeline.getTraces().getSize()).toEqual(0);

    await tracePipeline.loadTraceFiles([validSfTraceFile]);
    expect(tracePipeline.getTraces().getSize()).toEqual(1);

    await tracePipeline.loadTraceFiles([validWmTraceFile]);
    expect(tracePipeline.getTraces().getSize()).toEqual(2);

    await tracePipeline.loadTraceFiles([validWmTraceFile]); // ignored (duplicated)
    expect(tracePipeline.getTraces().getSize()).toEqual(2);
  });

  it('can load bugreport and ignores non-trace dirs', async () => {
    expect(tracePipeline.getTraces().getSize()).toEqual(0);
=======
  it('can set download archive filename based on files source', async () => {
    await loadFiles([validSfFile]);
    await expectLoadResult(1, []);
    expect(tracePipeline.getDownloadArchiveFilename()).toMatch(new RegExp('SurfaceFlinger_'));
>>>>>>> f10f21bf

    tracePipeline.clear();

    await loadFiles([validSfFile, validWmFile], FilesSource.COLLECTED);
    await expectLoadResult(2, []);
    expect(tracePipeline.getDownloadArchiveFilename()).toMatch(
      new RegExp(`${FilesSource.COLLECTED}_`)
    );
  });

  it('can convert illegal uploaded archive filename to legal name for download archive', async () => {
    const fileWithIllegalName = await UnitTestUtils.getFixtureFile(
      'traces/SF_trace&(*_with:_illegal+_characters.pb'
    );
    await loadFiles([fileWithIllegalName]);
    await expectLoadResult(1, []);
    const downloadFilename = tracePipeline.getDownloadArchiveFilename();
    expect(FileUtils.DOWNLOAD_FILENAME_REGEX.test(downloadFilename)).toBeTrue();
  });

  it('can load a new file without dropping already-loaded traces', async () => {
    expect(tracePipeline.getTraces().getSize()).toEqual(0);

    await loadFiles([validSfFile]);
    await expectLoadResult(1, []);

    await loadFiles([validWmFile]);
    await expectLoadResult(2, []);

    // ignored (duplicated)
    await loadFiles([validWmFile]);
    await expectLoadResult(2, [
      new WinscopeError(
        WinscopeErrorType.FILE_OVERRIDDEN,
        'WindowManager.pb',
        TraceType.WINDOW_MANAGER
      ),
    ]);
  });

  it('can load bugreport and ignores non-trace dirs', async () => {
    expect(tracePipeline.getTraces().getSize()).toEqual(0);

    const bugreportFiles = [
      await UnitTestUtils.getFixtureFile('bugreports/main_entry.txt', 'main_entry.txt'),
      await UnitTestUtils.getFixtureFile(
        'bugreports/bugreport-codename_beta-UPB2.230407.019-2023-05-30-14-33-48.txt',
        'bugreport-codename_beta-UPB2.230407.019-2023-05-30-14-33-48.txt'
      ),
      await UnitTestUtils.getFixtureFile(
        'traces/elapsed_and_real_timestamp/SurfaceFlinger.pb',
        'FS/data/misc/wmtrace/surface_flinger.bp'
      ),
      await UnitTestUtils.getFixtureFile(
        'traces/elapsed_and_real_timestamp/Transactions.pb',
        'FS/data/misc/wmtrace/transactions.bp'
      ),
      await UnitTestUtils.getFixtureFile(
        'traces/elapsed_and_real_timestamp/WindowManager.pb',
        'proto/window_CRITICAL.proto'
      ),
<<<<<<< HEAD
      new TraceFile(
        await UnitTestUtils.getFixtureFile(
          'traces/elapsed_and_real_timestamp/WindowManager.pb',
          'proto/window_CRITICAL.proto'
        ),
        bugreportArchive
      ),
      new TraceFile(
        await UnitTestUtils.getFixtureFile(
          'traces/elapsed_and_real_timestamp/wm_transition_trace.pb',
          'FS/data/misc/ignored-dir/wm_transition_trace.bp'
        ),
        bugreportArchive
=======
      await UnitTestUtils.getFixtureFile(
        'traces/elapsed_and_real_timestamp/wm_transition_trace.pb',
        'FS/data/misc/ignored-dir/wm_transition_trace.bp'
>>>>>>> f10f21bf
      ),
    ];

    const bugreportArchive = new File(
      [await FileUtils.createZipArchive(bugreportFiles)],
      'bugreport.zip'
    );

    // Corner case:
    // Another file is loaded along the bugreport -> the file must not be ignored
    //
    // Note:
    // The even weirder corner case where two bugreports are loaded at the same time is
    // currently not properly handled.
    const otherFile = await UnitTestUtils.getFixtureFile(
      'traces/elapsed_and_real_timestamp/InputMethodClients.pb',
      'would-be-ignored-if-was-in-bugreport-archive/input_method_clients.pb'
    );

<<<<<<< HEAD
    const mergedFiles = bugreportFiles.concat([plainTraceFile]);
    const errors = await tracePipeline.loadTraceFiles(mergedFiles);
    expect(errors.length).toEqual(0);
    await tracePipeline.buildTraces();
    const traces = tracePipeline.getTraces();
=======
    await loadFiles([bugreportArchive, otherFile]);
    await expectLoadResult(4, []);
>>>>>>> f10f21bf

    const traces = tracePipeline.getTraces();
    expect(traces.getTrace(TraceType.SURFACE_FLINGER)).toBeDefined();
    expect(traces.getTrace(TraceType.TRANSACTIONS)).toBeDefined();
    expect(traces.getTrace(TraceType.WM_TRANSITION)).toBeUndefined(); // ignored
    expect(traces.getTrace(TraceType.INPUT_METHOD_CLIENTS)).toBeDefined();
    expect(traces.getTrace(TraceType.WINDOW_MANAGER)).toBeDefined();
  });

  it('prioritizes perfetto traces over legacy traces', async () => {
    const files = [
      await UnitTestUtils.getFixtureFile('traces/elapsed_and_real_timestamp/Transactions.pb'),
      await UnitTestUtils.getFixtureFile('traces/perfetto/transactions_trace.perfetto-trace'),
    ];

<<<<<<< HEAD
    const errors = await tracePipeline.loadTraceFiles(invalidTraceFiles);
    await tracePipeline.buildTraces();
    expect(errors.length).toEqual(1);
    expect(tracePipeline.getTraces().getSize()).toEqual(0);
=======
    await loadFiles(files);
    await expectLoadResult(1, []);

    const traces = tracePipeline.getTraces();
    expect(assertDefined(traces.getTrace(TraceType.TRANSACTIONS)).getDescriptors()).toEqual([
      'transactions_trace.perfetto-trace',
    ]);
  });

  it('is robust to corrupted archive', async () => {
    const corruptedArchive = await UnitTestUtils.getFixtureFile('corrupted_archive.zip');

    await loadFiles([corruptedArchive]);

    await expectLoadResult(0, [
      new WinscopeError(WinscopeErrorType.CORRUPTED_ARCHIVE, 'corrupted_archive.zip'),
      new WinscopeError(WinscopeErrorType.NO_INPUT_FILES),
    ]);
  });

  it('is robust to invalid trace files', async () => {
    const invalidFiles = [await UnitTestUtils.getFixtureFile('winscope_homepage.png')];

    await loadFiles(invalidFiles);

    await expectLoadResult(0, [
      new WinscopeError(WinscopeErrorType.UNSUPPORTED_FILE_FORMAT, 'winscope_homepage.png'),
    ]);
>>>>>>> f10f21bf
  });

  it('is robust to mixed valid and invalid trace files', async () => {
    expect(tracePipeline.getTraces().getSize()).toEqual(0);
    const files = [
      await UnitTestUtils.getFixtureFile('winscope_homepage.png'),
      await UnitTestUtils.getFixtureFile('traces/dump_WindowManager.pb'),
    ];
<<<<<<< HEAD
    const errors = await tracePipeline.loadTraceFiles(files);
    await tracePipeline.buildTraces();
    expect(tracePipeline.getTraces().getSize()).toEqual(1);
    expect(errors.length).toEqual(1);
=======

    await loadFiles(files);

    await expectLoadResult(1, [
      new WinscopeError(WinscopeErrorType.UNSUPPORTED_FILE_FORMAT, 'winscope_homepage.png'),
    ]);
>>>>>>> f10f21bf
  });

  it('is robust to trace files with no entries', async () => {
    const traceFilesWithNoEntries = [
      await UnitTestUtils.getFixtureFile('traces/no_entries_InputMethodClients.pb'),
    ];

<<<<<<< HEAD
    const errors = await tracePipeline.loadTraceFiles(traceFilesWithNoEntries);
    await tracePipeline.buildTraces();
=======
    await loadFiles(traceFilesWithNoEntries);
>>>>>>> f10f21bf

    await expectLoadResult(1, []);
  });

<<<<<<< HEAD
    expect(tracePipeline.getTraces().getSize()).toEqual(1);
  });

  it('can remove traces', async () => {
    await loadValidSfWmTraces();
    expect(tracePipeline.getTraces().getSize()).toEqual(2);

    const sfTrace = assertDefined(tracePipeline.getTraces().getTrace(TraceType.SURFACE_FLINGER));
    const wmTrace = assertDefined(tracePipeline.getTraces().getTrace(TraceType.WINDOW_MANAGER));

    tracePipeline.removeTrace(sfTrace);
    await tracePipeline.buildTraces();
    expect(tracePipeline.getTraces().getSize()).toEqual(1);

    tracePipeline.removeTrace(wmTrace);
    await tracePipeline.buildTraces();
    expect(tracePipeline.getTraces().getSize()).toEqual(0);
  });

  it('gets loaded traces', async () => {
    await loadValidSfWmTraces();

    const traces = tracePipeline.getTraces();
    expect(traces.getSize()).toEqual(2);

    const actualTraceTypes = new Set(traces.mapTrace((trace) => trace.type));
    const expectedTraceTypes = new Set([TraceType.SURFACE_FLINGER, TraceType.WINDOW_MANAGER]);
    expect(actualTraceTypes).toEqual(expectedTraceTypes);

    const sfTrace = assertDefined(traces.getTrace(TraceType.SURFACE_FLINGER));
    expect(sfTrace.getDescriptors().length).toBeGreaterThan(0);
=======
  it('is robust to multiple files of same trace type in the same archive', async () => {
    const filesOfSameTraceType = [
      await UnitTestUtils.getFixtureFile(
        'traces/elapsed_and_real_timestamp/SurfaceFlinger.pb',
        'file0.pb'
      ),
      await UnitTestUtils.getFixtureFile(
        'traces/elapsed_and_real_timestamp/SurfaceFlinger.pb',
        'file1.pb'
      ),
    ];

    await loadFiles(filesOfSameTraceType);

    // Expect one trace to be overridden/discarded
    await expectLoadResult(1, [
      new WinscopeError(WinscopeErrorType.FILE_OVERRIDDEN, 'file0.pb', TraceType.SURFACE_FLINGER),
    ]);
  });

  it('always overrides trace of same type when new file is uploaded', async () => {
    const sfFileOrig = [
      await UnitTestUtils.getFixtureFile(
        'traces/elapsed_and_real_timestamp/SurfaceFlinger.pb',
        'file_orig.pb'
      ),
    ];
    const sfFileNew = [
      await UnitTestUtils.getFixtureFile(
        'traces/elapsed_and_real_timestamp/SurfaceFlinger.pb',
        'file_new.pb'
      ),
    ];

    await loadFiles(sfFileOrig);
    await expectLoadResult(1, []);

    // Expect original trace to be overridden/discarded
    await loadFiles(sfFileNew);
    await expectLoadResult(1, [
      new WinscopeError(
        WinscopeErrorType.FILE_OVERRIDDEN,
        'file_orig.pb',
        TraceType.SURFACE_FLINGER
      ),
    ]);
  });

  it('can load a single legacy trace file', async () => {
    const file = await UnitTestUtils.getFixtureFile(
      'traces/elapsed_and_real_timestamp/Transactions.pb'
    );
    await loadFiles([file]);
    await expectLoadResult(1, []);
  });

  it('can load a single perfetto trace file', async () => {
    const file = await UnitTestUtils.getFixtureFile(
      'traces/perfetto/transactions_trace.perfetto-trace'
    );
    await loadFiles([file]);
    await expectLoadResult(1, []);
  });

  it('can remove traces', async () => {
    await loadFiles([validSfFile, validWmFile]);
    await expectLoadResult(2, []);

    const sfTrace = assertDefined(tracePipeline.getTraces().getTrace(TraceType.SURFACE_FLINGER));
    const wmTrace = assertDefined(tracePipeline.getTraces().getTrace(TraceType.WINDOW_MANAGER));

    tracePipeline.removeTrace(sfTrace);
    await expectLoadResult(1, []);

    tracePipeline.removeTrace(wmTrace);
    await expectLoadResult(0, []);
>>>>>>> f10f21bf
  });

  it('gets loaded traces', async () => {
    await loadFiles([validSfFile, validWmFile]);
    await expectLoadResult(2, []);

    const traces = tracePipeline.getTraces();

    const actualTraceTypes = new Set(traces.mapTrace((trace) => trace.type));
    const expectedTraceTypes = new Set([TraceType.SURFACE_FLINGER, TraceType.WINDOW_MANAGER]);
    expect(actualTraceTypes).toEqual(expectedTraceTypes);

    const sfTrace = assertDefined(traces.getTrace(TraceType.SURFACE_FLINGER));
    expect(sfTrace.getDescriptors().length).toBeGreaterThan(0);
  });

  it('gets screenrecording data', async () => {
    const files = [
      await UnitTestUtils.getFixtureFile(
        'traces/elapsed_and_real_timestamp/screen_recording_metadata_v2.mp4'
      ),
    ];
<<<<<<< HEAD
    await tracePipeline.loadTraceFiles(traceFiles);
    await tracePipeline.buildTraces();
=======
    await loadFiles(files);
    await expectLoadResult(1, []);
>>>>>>> f10f21bf

    const video = await tracePipeline.getScreenRecordingVideo();
    expect(video).toBeDefined();
    expect(video?.size).toBeGreaterThan(0);
  });

<<<<<<< HEAD
  it('can be cleared', async () => {
    await loadValidSfWmTraces();
    expect(tracePipeline.getTraces().getSize()).toBeGreaterThan(0);

=======
  it('sets traces with correct type', async () => {
    const validTransactionsFile = await UnitTestUtils.getFixtureFile(
      'traces/elapsed_and_real_timestamp/Transactions.pb',
      'FS/data/misc/wmtrace/transactions.bp'
    );
    const validWmTransitionsFile = await UnitTestUtils.getFixtureFile(
      'traces/elapsed_and_real_timestamp/wm_transition_trace.pb'
    );
    const validShellTransitionsFile = await UnitTestUtils.getFixtureFile(
      'traces/elapsed_and_real_timestamp/shell_transition_trace.pb'
    );
    await loadFiles([
      validSfFile,
      validWmFile,
      validTransactionsFile,
      validWmTransitionsFile,
      validShellTransitionsFile,
    ]);

    await expectLoadResult(4, []);
    const traces = tracePipeline.getTraces();
    const loadedTypes = traces.mapTrace((trace) => trace.type);
    for (const loadedType of loadedTypes) {
      expect(assertDefined(traces.getTrace(loadedType)).type).toEqual(loadedType);
    }
  });

  it('creates zip archive with loaded trace files', async () => {
    const files = [
      await UnitTestUtils.getFixtureFile(
        'traces/elapsed_and_real_timestamp/screen_recording_metadata_v2.mp4'
      ),
      await UnitTestUtils.getFixtureFile('traces/perfetto/transactions_trace.perfetto-trace'),
    ];
    await loadFiles(files);
    await expectLoadResult(2, []);

    const archiveBlob = await tracePipeline.makeZipArchiveWithLoadedTraceFiles();
    const actualFiles = await FileUtils.unzipFile(archiveBlob);
    const actualFilenames = actualFiles
      .map((file) => {
        return file.name;
      })
      .sort();

    const expectedFilenames = [
      'screen_recording_metadata_v2.mp4',
      'transactions_trace.perfetto-trace',
    ];

    expect(actualFilenames).toEqual(expectedFilenames);
  });

  it('can be cleared', async () => {
    await loadFiles([validSfFile, validWmFile]);
    await expectLoadResult(2, []);

>>>>>>> f10f21bf
    tracePipeline.clear();
    expect(tracePipeline.getTraces().getSize()).toEqual(0);
  });

<<<<<<< HEAD
  const loadValidSfWmTraces = async () => {
    const traceFiles = [validSfTraceFile, validWmTraceFile];
    const errors = await tracePipeline.loadTraceFiles(traceFiles);
    expect(errors.length).toEqual(0);
    await tracePipeline.buildTraces();
  };
=======
  async function loadFiles(files: File[], source: FilesSource = FilesSource.TEST) {
    const errorListener = {
      onError(error: WinscopeError) {
        errors.push(error);
      },
    };
    await tracePipeline.loadFiles(files, source, errorListener, progressListener);
    expect(progressListener.onOperationFinished).toHaveBeenCalled();
    await tracePipeline.buildTraces();
  }

  async function expectLoadResult(numberOfTraces: number, expectedErrors: WinscopeError[]) {
    expect(errors).toEqual(expectedErrors);
    expect(tracePipeline.getTraces().getSize()).toEqual(numberOfTraces);
  }
>>>>>>> f10f21bf
});<|MERGE_RESOLUTION|>--- conflicted
+++ resolved
@@ -15,12 +15,9 @@
  */
 
 import {assertDefined} from 'common/assert_utils';
-<<<<<<< HEAD
-=======
 import {FileUtils} from 'common/file_utils';
 import {ProgressListenerStub} from 'messaging/progress_listener_stub';
 import {WinscopeError, WinscopeErrorType} from 'messaging/winscope_error';
->>>>>>> f10f21bf
 import {TracesUtils} from 'test/unit/traces_utils';
 import {UnitTestUtils} from 'test/unit/utils';
 import {TraceType} from 'trace/trace_type';
@@ -28,19 +25,6 @@
 import {TracePipeline} from './trace_pipeline';
 
 describe('TracePipeline', () => {
-<<<<<<< HEAD
-  let validSfTraceFile: TraceFile;
-  let validWmTraceFile: TraceFile;
-  let tracePipeline: TracePipeline;
-
-  beforeEach(async () => {
-    validSfTraceFile = new TraceFile(
-      await UnitTestUtils.getFixtureFile('traces/elapsed_and_real_timestamp/SurfaceFlinger.pb')
-    );
-    validWmTraceFile = new TraceFile(
-      await UnitTestUtils.getFixtureFile('traces/elapsed_and_real_timestamp/WindowManager.pb')
-    );
-=======
   let validSfFile: File;
   let validWmFile: File;
   let errors: WinscopeError[];
@@ -61,7 +45,6 @@
     spyOn(progressListener, 'onProgressUpdate');
     spyOn(progressListener, 'onOperationFinished');
 
->>>>>>> f10f21bf
     tracePipeline = new TracePipeline();
   });
 
@@ -71,10 +54,7 @@
     await loadFiles([validSfFile, validWmFile], FilesSource.TEST);
     await expectLoadResult(2, []);
 
-<<<<<<< HEAD
-=======
     expect(tracePipeline.getDownloadArchiveFilename()).toMatch(new RegExp(`${FilesSource.TEST}_`));
->>>>>>> f10f21bf
     expect(tracePipeline.getTraces().getSize()).toEqual(2);
 
     const traceEntries = await TracesUtils.extractEntries(tracePipeline.getTraces());
@@ -82,28 +62,10 @@
     expect(traceEntries.get(TraceType.SURFACE_FLINGER)?.length).toBeGreaterThan(0);
   });
 
-<<<<<<< HEAD
-  it('can load a new file without dropping already-loaded traces', async () => {
-    expect(tracePipeline.getTraces().getSize()).toEqual(0);
-
-    await tracePipeline.loadTraceFiles([validSfTraceFile]);
-    expect(tracePipeline.getTraces().getSize()).toEqual(1);
-
-    await tracePipeline.loadTraceFiles([validWmTraceFile]);
-    expect(tracePipeline.getTraces().getSize()).toEqual(2);
-
-    await tracePipeline.loadTraceFiles([validWmTraceFile]); // ignored (duplicated)
-    expect(tracePipeline.getTraces().getSize()).toEqual(2);
-  });
-
-  it('can load bugreport and ignores non-trace dirs', async () => {
-    expect(tracePipeline.getTraces().getSize()).toEqual(0);
-=======
   it('can set download archive filename based on files source', async () => {
     await loadFiles([validSfFile]);
     await expectLoadResult(1, []);
     expect(tracePipeline.getDownloadArchiveFilename()).toMatch(new RegExp('SurfaceFlinger_'));
->>>>>>> f10f21bf
 
     tracePipeline.clear();
 
@@ -165,25 +127,9 @@
         'traces/elapsed_and_real_timestamp/WindowManager.pb',
         'proto/window_CRITICAL.proto'
       ),
-<<<<<<< HEAD
-      new TraceFile(
-        await UnitTestUtils.getFixtureFile(
-          'traces/elapsed_and_real_timestamp/WindowManager.pb',
-          'proto/window_CRITICAL.proto'
-        ),
-        bugreportArchive
-      ),
-      new TraceFile(
-        await UnitTestUtils.getFixtureFile(
-          'traces/elapsed_and_real_timestamp/wm_transition_trace.pb',
-          'FS/data/misc/ignored-dir/wm_transition_trace.bp'
-        ),
-        bugreportArchive
-=======
       await UnitTestUtils.getFixtureFile(
         'traces/elapsed_and_real_timestamp/wm_transition_trace.pb',
         'FS/data/misc/ignored-dir/wm_transition_trace.bp'
->>>>>>> f10f21bf
       ),
     ];
 
@@ -203,16 +149,8 @@
       'would-be-ignored-if-was-in-bugreport-archive/input_method_clients.pb'
     );
 
-<<<<<<< HEAD
-    const mergedFiles = bugreportFiles.concat([plainTraceFile]);
-    const errors = await tracePipeline.loadTraceFiles(mergedFiles);
-    expect(errors.length).toEqual(0);
-    await tracePipeline.buildTraces();
-    const traces = tracePipeline.getTraces();
-=======
     await loadFiles([bugreportArchive, otherFile]);
     await expectLoadResult(4, []);
->>>>>>> f10f21bf
 
     const traces = tracePipeline.getTraces();
     expect(traces.getTrace(TraceType.SURFACE_FLINGER)).toBeDefined();
@@ -228,12 +166,6 @@
       await UnitTestUtils.getFixtureFile('traces/perfetto/transactions_trace.perfetto-trace'),
     ];
 
-<<<<<<< HEAD
-    const errors = await tracePipeline.loadTraceFiles(invalidTraceFiles);
-    await tracePipeline.buildTraces();
-    expect(errors.length).toEqual(1);
-    expect(tracePipeline.getTraces().getSize()).toEqual(0);
-=======
     await loadFiles(files);
     await expectLoadResult(1, []);
 
@@ -262,7 +194,6 @@
     await expectLoadResult(0, [
       new WinscopeError(WinscopeErrorType.UNSUPPORTED_FILE_FORMAT, 'winscope_homepage.png'),
     ]);
->>>>>>> f10f21bf
   });
 
   it('is robust to mixed valid and invalid trace files', async () => {
@@ -271,19 +202,12 @@
       await UnitTestUtils.getFixtureFile('winscope_homepage.png'),
       await UnitTestUtils.getFixtureFile('traces/dump_WindowManager.pb'),
     ];
-<<<<<<< HEAD
-    const errors = await tracePipeline.loadTraceFiles(files);
-    await tracePipeline.buildTraces();
-    expect(tracePipeline.getTraces().getSize()).toEqual(1);
-    expect(errors.length).toEqual(1);
-=======
 
     await loadFiles(files);
 
     await expectLoadResult(1, [
       new WinscopeError(WinscopeErrorType.UNSUPPORTED_FILE_FORMAT, 'winscope_homepage.png'),
     ]);
->>>>>>> f10f21bf
   });
 
   it('is robust to trace files with no entries', async () => {
@@ -291,49 +215,11 @@
       await UnitTestUtils.getFixtureFile('traces/no_entries_InputMethodClients.pb'),
     ];
 
-<<<<<<< HEAD
-    const errors = await tracePipeline.loadTraceFiles(traceFilesWithNoEntries);
-    await tracePipeline.buildTraces();
-=======
     await loadFiles(traceFilesWithNoEntries);
->>>>>>> f10f21bf
-
-    await expectLoadResult(1, []);
-  });
-
-<<<<<<< HEAD
-    expect(tracePipeline.getTraces().getSize()).toEqual(1);
-  });
-
-  it('can remove traces', async () => {
-    await loadValidSfWmTraces();
-    expect(tracePipeline.getTraces().getSize()).toEqual(2);
-
-    const sfTrace = assertDefined(tracePipeline.getTraces().getTrace(TraceType.SURFACE_FLINGER));
-    const wmTrace = assertDefined(tracePipeline.getTraces().getTrace(TraceType.WINDOW_MANAGER));
-
-    tracePipeline.removeTrace(sfTrace);
-    await tracePipeline.buildTraces();
-    expect(tracePipeline.getTraces().getSize()).toEqual(1);
-
-    tracePipeline.removeTrace(wmTrace);
-    await tracePipeline.buildTraces();
-    expect(tracePipeline.getTraces().getSize()).toEqual(0);
-  });
-
-  it('gets loaded traces', async () => {
-    await loadValidSfWmTraces();
-
-    const traces = tracePipeline.getTraces();
-    expect(traces.getSize()).toEqual(2);
-
-    const actualTraceTypes = new Set(traces.mapTrace((trace) => trace.type));
-    const expectedTraceTypes = new Set([TraceType.SURFACE_FLINGER, TraceType.WINDOW_MANAGER]);
-    expect(actualTraceTypes).toEqual(expectedTraceTypes);
-
-    const sfTrace = assertDefined(traces.getTrace(TraceType.SURFACE_FLINGER));
-    expect(sfTrace.getDescriptors().length).toBeGreaterThan(0);
-=======
+
+    await expectLoadResult(1, []);
+  });
+
   it('is robust to multiple files of same trace type in the same archive', async () => {
     const filesOfSameTraceType = [
       await UnitTestUtils.getFixtureFile(
@@ -410,7 +296,6 @@
 
     tracePipeline.removeTrace(wmTrace);
     await expectLoadResult(0, []);
->>>>>>> f10f21bf
   });
 
   it('gets loaded traces', async () => {
@@ -433,25 +318,14 @@
         'traces/elapsed_and_real_timestamp/screen_recording_metadata_v2.mp4'
       ),
     ];
-<<<<<<< HEAD
-    await tracePipeline.loadTraceFiles(traceFiles);
-    await tracePipeline.buildTraces();
-=======
     await loadFiles(files);
     await expectLoadResult(1, []);
->>>>>>> f10f21bf
 
     const video = await tracePipeline.getScreenRecordingVideo();
     expect(video).toBeDefined();
     expect(video?.size).toBeGreaterThan(0);
   });
 
-<<<<<<< HEAD
-  it('can be cleared', async () => {
-    await loadValidSfWmTraces();
-    expect(tracePipeline.getTraces().getSize()).toBeGreaterThan(0);
-
-=======
   it('sets traces with correct type', async () => {
     const validTransactionsFile = await UnitTestUtils.getFixtureFile(
       'traces/elapsed_and_real_timestamp/Transactions.pb',
@@ -509,19 +383,10 @@
     await loadFiles([validSfFile, validWmFile]);
     await expectLoadResult(2, []);
 
->>>>>>> f10f21bf
     tracePipeline.clear();
     expect(tracePipeline.getTraces().getSize()).toEqual(0);
   });
 
-<<<<<<< HEAD
-  const loadValidSfWmTraces = async () => {
-    const traceFiles = [validSfTraceFile, validWmTraceFile];
-    const errors = await tracePipeline.loadTraceFiles(traceFiles);
-    expect(errors.length).toEqual(0);
-    await tracePipeline.buildTraces();
-  };
-=======
   async function loadFiles(files: File[], source: FilesSource = FilesSource.TEST) {
     const errorListener = {
       onError(error: WinscopeError) {
@@ -537,5 +402,4 @@
     expect(errors).toEqual(expectedErrors);
     expect(tracePipeline.getTraces().getSize()).toEqual(numberOfTraces);
   }
->>>>>>> f10f21bf
 });