/*
 * Copyright (C) 2022 The Android Open Source Project
 *
 * Licensed under the Apache License, Version 2.0 (the "License");
 * you may not use this file except in compliance with the License.
 * You may obtain a copy of the License at
 *
 *      http://www.apache.org/licenses/LICENSE-2.0
 *
 * Unless required by applicable law or agreed to in writing, software
 * distributed under the License is distributed on an "AS IS" BASIS,
 * WITHOUT WARRANTIES OR CONDITIONS OF ANYf KIND, either express or implied.
 * See the License for the specific language governing permissions and
 * limitations under the License.
 */

import {assertDefined} from 'common/assert_utils';
<<<<<<< HEAD
=======
import {RealTimestamp, TimestampType} from 'common/time';
import {TracePositionUpdate} from 'messaging/winscope_event';
>>>>>>> f10f21bf
import {TracesBuilder} from 'test/unit/traces_builder';
import {TraceBuilder} from 'test/unit/trace_builder';
import {UnitTestUtils} from 'test/unit/utils';
import {Parser} from 'trace/parser';
import {Trace} from 'trace/trace';
import {Traces} from 'trace/traces';
import {TraceType} from 'trace/trace_type';
import {Presenter} from './presenter';
import {UiData, UiDataEntryType} from './ui_data';

describe('PresenterTransactions', () => {
  let parser: Parser<object>;
  let trace: Trace<object>;
  let traces: Traces;
  let presenter: Presenter;
  let outputUiData: undefined | UiData;
  const TOTAL_OUTPUT_ENTRIES = 1647;

  beforeAll(async () => {
    parser = await UnitTestUtils.getParser('traces/elapsed_and_real_timestamp/Transactions.pb');
  });

  beforeEach(async () => {
    outputUiData = undefined;
    await setUpTestEnvironment(TimestampType.ELAPSED);
  });

  it('is robust to empty trace', async () => {
    const traces = new TracesBuilder().setEntries(TraceType.TRANSACTIONS, []).build();
    presenter = new Presenter(traces, (data: UiData) => {
      outputUiData = data;
    });

    expect(outputUiData).toEqual(UiData.EMPTY);

<<<<<<< HEAD
    await presenter.onTracePositionUpdate(TracePosition.fromTimestamp(new RealTimestamp(10n)));
=======
    await presenter.onAppEvent(TracePositionUpdate.fromTimestamp(new RealTimestamp(10n)));
>>>>>>> f10f21bf
    expect(outputUiData).toEqual(UiData.EMPTY);
  });

  it('processes trace position update and computes output UI data', async () => {
<<<<<<< HEAD
    await presenter.onTracePositionUpdate(createTracePosition(0));
=======
    await presenter.onAppEvent(createTracePositionUpdate(0));
>>>>>>> f10f21bf

    expect(assertDefined(outputUiData).allPids).toEqual([
      'N/A',
      '0',
      '515',
      '1593',
      '2022',
      '2322',
      '2463',
      '3300',
    ]);
    expect(assertDefined(outputUiData).allUids).toEqual([
      'N/A',
      '1000',
      '1003',
      '10169',
      '10235',
      '10239',
    ]);
    expect(assertDefined(outputUiData).allTypes).toEqual([
      'DISPLAY_CHANGED',
      'LAYER_ADDED',
      'LAYER_CHANGED',
      'LAYER_DESTROYED',
      'LAYER_HANDLE_DESTROYED',
      'NO_OP',
    ]);

    expect(assertDefined(outputUiData).allTransactionIds.length).toEqual(1295);
    expect(assertDefined(outputUiData).allLayerAndDisplayIds.length).toEqual(117);

    expect(assertDefined(outputUiData).entries.length).toEqual(TOTAL_OUTPUT_ENTRIES);

    expect(assertDefined(outputUiData).currentEntryIndex).toEqual(0);
    expect(assertDefined(outputUiData).selectedEntryIndex).toBeUndefined();
    expect(assertDefined(outputUiData).scrollToIndex).toEqual(0);
    expect(assertDefined(outputUiData).currentPropertiesTree).toBeDefined();
  });

  it('processes trace position update and updates current entry and scroll position', async () => {
<<<<<<< HEAD
    await presenter.onTracePositionUpdate(createTracePosition(0));
    expect(assertDefined(outputUiData).currentEntryIndex).toEqual(0);
    expect(assertDefined(outputUiData).scrollToIndex).toEqual(0);

    await presenter.onTracePositionUpdate(createTracePosition(10));
=======
    await presenter.onAppEvent(createTracePositionUpdate(0));
    expect(assertDefined(outputUiData).currentEntryIndex).toEqual(0);
    expect(assertDefined(outputUiData).scrollToIndex).toEqual(0);

    await presenter.onAppEvent(createTracePositionUpdate(10));
>>>>>>> f10f21bf
    expect(assertDefined(outputUiData).currentEntryIndex).toEqual(13);
    expect(assertDefined(outputUiData).scrollToIndex).toEqual(13);
  });

  it('filters entries according to transaction ID filter', () => {
    presenter.onIdFilterChanged('');
    expect(assertDefined(outputUiData).entries.length).toEqual(TOTAL_OUTPUT_ENTRIES);

    presenter.onIdFilterChanged('2211908157465');
    expect(
      new Set(assertDefined(outputUiData).entries.map((entry) => entry.transactionId))
    ).toEqual(new Set(['2211908157465']));
  });

  it('filters entries according to VSYNC ID filter', () => {
    presenter.onVSyncIdFilterChanged([]);
    expect(assertDefined(outputUiData).entries.length).toEqual(TOTAL_OUTPUT_ENTRIES);

    presenter.onVSyncIdFilterChanged(['1']);
    expect(new Set(assertDefined(outputUiData).entries.map((entry) => entry.vsyncId))).toEqual(
      new Set([1])
    );

    presenter.onVSyncIdFilterChanged(['1', '3', '10']);
    expect(new Set(assertDefined(outputUiData).entries.map((entry) => entry.vsyncId))).toEqual(
      new Set([1, 3, 10])
    );
  });

  it('filters entries according to PID filter', () => {
    presenter.onPidFilterChanged([]);
    expect(new Set(assertDefined(outputUiData).entries.map((entry) => entry.pid))).toEqual(
      new Set(['N/A', '0', '515', '1593', '2022', '2322', '2463', '3300'])
    );

    presenter.onPidFilterChanged(['0']);
    expect(new Set(assertDefined(outputUiData).entries.map((entry) => entry.pid))).toEqual(
      new Set(['0'])
    );

    presenter.onPidFilterChanged(['0', '515']);
    expect(new Set(assertDefined(outputUiData).entries.map((entry) => entry.pid))).toEqual(
      new Set(['0', '515'])
    );
  });

  it('filters entries according to UID filter', () => {
    presenter.onUidFilterChanged([]);
    expect(new Set(assertDefined(outputUiData).entries.map((entry) => entry.uid))).toEqual(
      new Set(['N/A', '1000', '1003', '10169', '10235', '10239'])
    );

    presenter.onUidFilterChanged(['1000']);
    expect(new Set(assertDefined(outputUiData).entries.map((entry) => entry.uid))).toEqual(
      new Set(['1000'])
    );

    presenter.onUidFilterChanged(['1000', '1003']);
    expect(new Set(assertDefined(outputUiData).entries.map((entry) => entry.uid))).toEqual(
      new Set(['1000', '1003'])
    );
  });

  it('filters entries according to type filter', () => {
    presenter.onTypeFilterChanged([]);
    expect(new Set(assertDefined(outputUiData).entries.map((entry) => entry.type))).toEqual(
      new Set([
        UiDataEntryType.DISPLAY_CHANGED,
        UiDataEntryType.LAYER_ADDED,
        UiDataEntryType.LAYER_CHANGED,
        UiDataEntryType.LAYER_DESTROYED,
        UiDataEntryType.LAYER_HANDLE_DESTROYED,
        UiDataEntryType.NO_OP,
      ])
    );

    presenter.onTypeFilterChanged([UiDataEntryType.LAYER_ADDED]);
    expect(new Set(assertDefined(outputUiData).entries.map((entry) => entry.type))).toEqual(
      new Set([UiDataEntryType.LAYER_ADDED])
    );

    presenter.onTypeFilterChanged([UiDataEntryType.LAYER_ADDED, UiDataEntryType.LAYER_DESTROYED]);
    expect(new Set(assertDefined(outputUiData).entries.map((entry) => entry.type))).toEqual(
      new Set([UiDataEntryType.LAYER_ADDED, UiDataEntryType.LAYER_DESTROYED])
    );
  });

  it('filters entries according to layer or display ID filter', () => {
    presenter.onLayerIdFilterChanged([]);
    expect(
      new Set(assertDefined(outputUiData).entries.map((entry) => entry.layerOrDisplayId)).size
    ).toBeGreaterThan(20);

    presenter.onLayerIdFilterChanged(['1']);
    expect(
      new Set(assertDefined(outputUiData).entries.map((entry) => entry.layerOrDisplayId))
    ).toEqual(new Set(['1']));

    presenter.onLayerIdFilterChanged(['1', '3']);
    expect(
      new Set(assertDefined(outputUiData).entries.map((entry) => entry.layerOrDisplayId))
    ).toEqual(new Set(['1', '3']));
  });

  it('includes no op transitions', () => {
    presenter.onTypeFilterChanged([UiDataEntryType.NO_OP]);
    expect(new Set(assertDefined(outputUiData).entries.map((entry) => entry.type))).toEqual(
      new Set([UiDataEntryType.NO_OP])
    );

    for (const entry of assertDefined(outputUiData).entries) {
      expect(entry.layerOrDisplayId).toEqual('');
      expect(entry.what).toEqual('');
      expect(entry.propertiesTree).toEqual({});
    }
  });

  it('filters entries according to "what" search string', () => {
    expect(assertDefined(outputUiData).entries.length).toEqual(TOTAL_OUTPUT_ENTRIES);

    presenter.onWhatSearchStringChanged('');
    expect(assertDefined(outputUiData).entries.length).toEqual(TOTAL_OUTPUT_ENTRIES);

    presenter.onWhatSearchStringChanged('Crop');
    expect(assertDefined(outputUiData).entries.length).toBeLessThan(TOTAL_OUTPUT_ENTRIES);

    presenter.onWhatSearchStringChanged('STRING_WITH_NO_MATCHES');
    expect(assertDefined(outputUiData).entries.length).toEqual(0);
  });

  it('updates selected entry and properties tree when entry is clicked', async () => {
<<<<<<< HEAD
    await presenter.onTracePositionUpdate(createTracePosition(0));
=======
    await presenter.onAppEvent(createTracePositionUpdate(0));
>>>>>>> f10f21bf
    expect(assertDefined(outputUiData).currentEntryIndex).toEqual(0);
    expect(assertDefined(outputUiData).selectedEntryIndex).toBeUndefined();
    expect(assertDefined(outputUiData).scrollToIndex).toEqual(0);
    expect(assertDefined(outputUiData).currentPropertiesTree).toEqual(
      assertDefined(outputUiData).entries[0].propertiesTree
    );

    presenter.onEntryClicked(10);
    expect(assertDefined(outputUiData).currentEntryIndex).toEqual(0);
    expect(assertDefined(outputUiData).selectedEntryIndex).toEqual(10);
    expect(assertDefined(outputUiData).scrollToIndex).toBeUndefined(); // no scrolling
    expect(assertDefined(outputUiData).currentPropertiesTree).toEqual(
      assertDefined(outputUiData).entries[10].propertiesTree
    );

    // remove selection when selected entry is clicked again
    presenter.onEntryClicked(10);
    expect(assertDefined(outputUiData).currentEntryIndex).toEqual(0);
    expect(assertDefined(outputUiData).selectedEntryIndex).toBeUndefined();
    expect(assertDefined(outputUiData).scrollToIndex).toBeUndefined(); // no scrolling
    expect(assertDefined(outputUiData).currentPropertiesTree).toEqual(
      assertDefined(outputUiData).entries[0].propertiesTree
    );
  });

  it('computes current entry index', async () => {
<<<<<<< HEAD
    await presenter.onTracePositionUpdate(createTracePosition(0));
    expect(assertDefined(outputUiData).currentEntryIndex).toEqual(0);

    await presenter.onTracePositionUpdate(createTracePosition(10));
=======
    await presenter.onAppEvent(createTracePositionUpdate(0));
    expect(assertDefined(outputUiData).currentEntryIndex).toEqual(0);

    await presenter.onAppEvent(createTracePositionUpdate(10));
>>>>>>> f10f21bf
    expect(assertDefined(outputUiData).currentEntryIndex).toEqual(13);
  });

  it('updates current entry index when filters change', async () => {
<<<<<<< HEAD
    await presenter.onTracePositionUpdate(createTracePosition(10));
=======
    await presenter.onAppEvent(createTracePositionUpdate(10));
>>>>>>> f10f21bf

    presenter.onPidFilterChanged([]);
    expect(assertDefined(outputUiData).currentEntryIndex).toEqual(13);

    presenter.onPidFilterChanged(['0']);
    expect(assertDefined(outputUiData).currentEntryIndex).toEqual(10);

    presenter.onPidFilterChanged(['0', '515']);
    expect(assertDefined(outputUiData).currentEntryIndex).toEqual(11);

    presenter.onPidFilterChanged(['0', '515', 'N/A']);
    expect(assertDefined(outputUiData).currentEntryIndex).toEqual(13);
  });

  it('formats real time', async () => {
    await setUpTestEnvironment(TimestampType.REAL);
    expect(assertDefined(outputUiData).entries[0].time).toEqual('2022-08-03T06:19:01.051480997');
  });

  it('formats elapsed time', async () => {
    await setUpTestEnvironment(TimestampType.ELAPSED);
    expect(assertDefined(outputUiData).entries[0].time).toEqual('2s450ms981445ns');
  });

  const setUpTestEnvironment = async (timestampType: TimestampType) => {
    trace = new TraceBuilder<object>().setParser(parser).setTimestampType(timestampType).build();

    traces = new Traces();
    traces.setTrace(TraceType.TRANSACTIONS, trace);

    presenter = new Presenter(traces, (data: UiData) => {
      outputUiData = data;
    });

<<<<<<< HEAD
    await presenter.onTracePositionUpdate(createTracePosition(0)); // trigger initialization
=======
    await presenter.onAppEvent(createTracePositionUpdate(0)); // trigger initialization
>>>>>>> f10f21bf
  };

  const createTracePositionUpdate = (entryIndex: number): TracePositionUpdate => {
    const entry = trace.getEntry(entryIndex);
    return TracePositionUpdate.fromTraceEntry(entry);
  };
});<|MERGE_RESOLUTION|>--- conflicted
+++ resolved
@@ -15,11 +15,8 @@
  */
 
 import {assertDefined} from 'common/assert_utils';
-<<<<<<< HEAD
-=======
 import {RealTimestamp, TimestampType} from 'common/time';
 import {TracePositionUpdate} from 'messaging/winscope_event';
->>>>>>> f10f21bf
 import {TracesBuilder} from 'test/unit/traces_builder';
 import {TraceBuilder} from 'test/unit/trace_builder';
 import {UnitTestUtils} from 'test/unit/utils';
@@ -55,20 +52,12 @@
 
     expect(outputUiData).toEqual(UiData.EMPTY);
 
-<<<<<<< HEAD
-    await presenter.onTracePositionUpdate(TracePosition.fromTimestamp(new RealTimestamp(10n)));
-=======
     await presenter.onAppEvent(TracePositionUpdate.fromTimestamp(new RealTimestamp(10n)));
->>>>>>> f10f21bf
     expect(outputUiData).toEqual(UiData.EMPTY);
   });
 
   it('processes trace position update and computes output UI data', async () => {
-<<<<<<< HEAD
-    await presenter.onTracePositionUpdate(createTracePosition(0));
-=======
     await presenter.onAppEvent(createTracePositionUpdate(0));
->>>>>>> f10f21bf
 
     expect(assertDefined(outputUiData).allPids).toEqual([
       'N/A',
@@ -109,19 +98,11 @@
   });
 
   it('processes trace position update and updates current entry and scroll position', async () => {
-<<<<<<< HEAD
-    await presenter.onTracePositionUpdate(createTracePosition(0));
+    await presenter.onAppEvent(createTracePositionUpdate(0));
     expect(assertDefined(outputUiData).currentEntryIndex).toEqual(0);
     expect(assertDefined(outputUiData).scrollToIndex).toEqual(0);
 
-    await presenter.onTracePositionUpdate(createTracePosition(10));
-=======
-    await presenter.onAppEvent(createTracePositionUpdate(0));
-    expect(assertDefined(outputUiData).currentEntryIndex).toEqual(0);
-    expect(assertDefined(outputUiData).scrollToIndex).toEqual(0);
-
     await presenter.onAppEvent(createTracePositionUpdate(10));
->>>>>>> f10f21bf
     expect(assertDefined(outputUiData).currentEntryIndex).toEqual(13);
     expect(assertDefined(outputUiData).scrollToIndex).toEqual(13);
   });
@@ -253,11 +234,7 @@
   });
 
   it('updates selected entry and properties tree when entry is clicked', async () => {
-<<<<<<< HEAD
-    await presenter.onTracePositionUpdate(createTracePosition(0));
-=======
     await presenter.onAppEvent(createTracePositionUpdate(0));
->>>>>>> f10f21bf
     expect(assertDefined(outputUiData).currentEntryIndex).toEqual(0);
     expect(assertDefined(outputUiData).selectedEntryIndex).toBeUndefined();
     expect(assertDefined(outputUiData).scrollToIndex).toEqual(0);
@@ -284,26 +261,15 @@
   });
 
   it('computes current entry index', async () => {
-<<<<<<< HEAD
-    await presenter.onTracePositionUpdate(createTracePosition(0));
-    expect(assertDefined(outputUiData).currentEntryIndex).toEqual(0);
-
-    await presenter.onTracePositionUpdate(createTracePosition(10));
-=======
     await presenter.onAppEvent(createTracePositionUpdate(0));
     expect(assertDefined(outputUiData).currentEntryIndex).toEqual(0);
 
     await presenter.onAppEvent(createTracePositionUpdate(10));
->>>>>>> f10f21bf
     expect(assertDefined(outputUiData).currentEntryIndex).toEqual(13);
   });
 
   it('updates current entry index when filters change', async () => {
-<<<<<<< HEAD
-    await presenter.onTracePositionUpdate(createTracePosition(10));
-=======
     await presenter.onAppEvent(createTracePositionUpdate(10));
->>>>>>> f10f21bf
 
     presenter.onPidFilterChanged([]);
     expect(assertDefined(outputUiData).currentEntryIndex).toEqual(13);
@@ -338,11 +304,7 @@
       outputUiData = data;
     });
 
-<<<<<<< HEAD
-    await presenter.onTracePositionUpdate(createTracePosition(0)); // trigger initialization
-=======
     await presenter.onAppEvent(createTracePositionUpdate(0)); // trigger initialization
->>>>>>> f10f21bf
   };
 
   const createTracePositionUpdate = (entryIndex: number): TracePositionUpdate => {
