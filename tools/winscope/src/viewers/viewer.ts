/*
 * Copyright (C) 2022 The Android Open Source Project
 *
 * Licensed under the Apache License, Version 2.0 (the "License");
 * you may not use this file except in compliance with the License.
 * You may obtain a copy of the License at
 *
 *      http://www.apache.org/licenses/LICENSE-2.0
 *
 * Unless required by applicable law or agreed to in writing, software
 * distributed under the License is distributed on an "AS IS" BASIS,
 * WITHOUT WARRANTIES OR CONDITIONS OF ANY KIND, either express or implied.
 * See the License for the specific language governing permissions and
 * limitations under the License.
 */
import {WinscopeEvent} from 'messaging/winscope_event';
import {EmitEvent, WinscopeEventEmitter} from 'messaging/winscope_event_emitter';
import {WinscopeEventListener} from 'messaging/winscope_event_listener';
import {TraceType} from 'trace/trace_type';

enum ViewType {
  TAB,
  OVERLAY,
}

class View {
  constructor(
    public type: ViewType,
    public dependencies: TraceType[],
    public htmlElement: HTMLElement,
    public title: string,
    public traceType: TraceType
  ) {}
}

<<<<<<< HEAD
interface Viewer {
  onTracePositionUpdate(position: TracePosition): Promise<void>;
=======
interface Viewer extends WinscopeEventListener, WinscopeEventEmitter {
  onWinscopeEvent(event: WinscopeEvent): Promise<void>;
  setEmitEvent(callback: EmitEvent): void;
>>>>>>> f10f21bf
  getViews(): View[];
  getDependencies(): TraceType[];
}

export {Viewer, View, ViewType};<|MERGE_RESOLUTION|>--- conflicted
+++ resolved
@@ -33,14 +33,9 @@
   ) {}
 }
 
-<<<<<<< HEAD
-interface Viewer {
-  onTracePositionUpdate(position: TracePosition): Promise<void>;
-=======
 interface Viewer extends WinscopeEventListener, WinscopeEventEmitter {
   onWinscopeEvent(event: WinscopeEvent): Promise<void>;
   setEmitEvent(callback: EmitEvent): void;
->>>>>>> f10f21bf
   getViews(): View[];
   getDependencies(): TraceType[];
 }
