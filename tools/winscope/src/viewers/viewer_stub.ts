/*
 * Copyright (C) 2022 The Android Open Source Project
 *
 * Licensed under the Apache License, Version 2.0 (the "License");
 * you may not use this file except in compliance with the License.
 * You may obtain a copy of the License at
 *
 *      http://www.apache.org/licenses/LICENSE-2.0
 *
 * Unless required by applicable law or agreed to in writing, software
 * distributed under the License is distributed on an "AS IS" BASIS,
 * WITHOUT WARRANTIES OR CONDITIONS OF ANY KIND, either express or implied.
 * See the License for the specific language governing permissions and
 * limitations under the License.
 */

import {FunctionUtils} from 'common/function_utils';
import {WinscopeEvent} from 'messaging/winscope_event';
import {EmitEvent} from 'messaging/winscope_event_emitter';
import {TraceType} from 'trace/trace_type';
import {View, Viewer, ViewType} from './viewer';

class ViewerStub implements Viewer {
  private htmlElement: HTMLElement;
  private title: string;
  private view: View;
  private dependencies: TraceType[];
  private emitAppEvent: EmitEvent = FunctionUtils.DO_NOTHING_ASYNC;

  constructor(title: string, viewContent?: string, dependencies?: TraceType[]) {
    this.title = title;

    if (viewContent !== undefined) {
      this.htmlElement = document.createElement('div');
      this.htmlElement.innerText = viewContent;
    } else {
      this.htmlElement = undefined as unknown as HTMLElement;
    }

    this.dependencies = dependencies ?? [TraceType.WINDOW_MANAGER];

    this.view = new View(
      ViewType.TAB,
      this.getDependencies(),
      this.htmlElement,
      this.title,
      this.getDependencies()[0]
    );
  }

  onWinscopeEvent(event: WinscopeEvent): Promise<void> {
    return Promise.resolve();
  }

  setEmitEvent(callback: EmitEvent) {
    this.emitAppEvent = callback;
  }

<<<<<<< HEAD
  onTracePositionUpdate(position: TracePosition): Promise<void> {
    return Promise.resolve();
=======
  async emitAppEventForTesting(event: WinscopeEvent) {
    await this.emitAppEvent(event);
>>>>>>> f10f21bf
  }

  getViews(): View[] {
    return [this.view];
  }

  getDependencies(): TraceType[] {
    return this.dependencies;
  }
}

export {ViewerStub};<|MERGE_RESOLUTION|>--- conflicted
+++ resolved
@@ -56,13 +56,8 @@
     this.emitAppEvent = callback;
   }
 
-<<<<<<< HEAD
-  onTracePositionUpdate(position: TracePosition): Promise<void> {
-    return Promise.resolve();
-=======
   async emitAppEventForTesting(event: WinscopeEvent) {
     await this.emitAppEvent(event);
->>>>>>> f10f21bf
   }
 
   getViews(): View[] {
