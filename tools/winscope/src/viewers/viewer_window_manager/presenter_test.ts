--- conflicted
+++ resolved
@@ -67,25 +67,16 @@
     expect(uiData.hierarchyUserOptions).toBeTruthy();
     expect(uiData.tree).toBeFalsy();
 
-<<<<<<< HEAD
-    const positionWithoutTraceEntry = TracePosition.fromTimestamp(new RealTimestamp(0n));
-    await presenter.onTracePositionUpdate(positionWithoutTraceEntry);
-=======
     const positionUpdateWithoutTraceEntry = TracePositionUpdate.fromTimestamp(
       new RealTimestamp(0n)
     );
     await presenter.onAppEvent(positionUpdateWithoutTraceEntry);
->>>>>>> f10f21bf
     expect(uiData.hierarchyUserOptions).toBeTruthy();
     expect(uiData.tree).toBeFalsy();
   });
 
   it('processes trace position update', async () => {
-<<<<<<< HEAD
-    await presenter.onTracePositionUpdate(position);
-=======
-    await presenter.onAppEvent(positionUpdate);
->>>>>>> f10f21bf
+    await presenter.onAppEvent(positionUpdate);
     const filteredUiDataRectLabels = uiData.rects
       ?.filter((rect) => rect.isVisible !== undefined)
       .map((rect) => rect.label);
@@ -105,10 +96,6 @@
     expect(Object.keys(uiData.tree!).length > 0).toBeTrue();
   });
 
-<<<<<<< HEAD
-  it('creates input data for rects view', async () => {
-    await presenter.onTracePositionUpdate(position);
-=======
   it('disables show diff and generates non-diff tree if no prev entry available', async () => {
     await presenter.onAppEvent(positionUpdate);
 
@@ -125,7 +112,6 @@
 
   it('creates input data for rects view', async () => {
     await presenter.onAppEvent(positionUpdate);
->>>>>>> f10f21bf
     expect(uiData.rects.length).toBeGreaterThan(0);
     expect(uiData.rects[0].x).toEqual(0);
     expect(uiData.rects[0].y).toEqual(2326);
@@ -134,11 +120,7 @@
   });
 
   it('updates pinned items', async () => {
-<<<<<<< HEAD
-    await presenter.onTracePositionUpdate(position);
-=======
-    await presenter.onAppEvent(positionUpdate);
->>>>>>> f10f21bf
+    await presenter.onAppEvent(positionUpdate);
     expect(uiData.pinnedItems).toEqual([]);
 
     const pinnedItem = new HierarchyTreeBuilder()
@@ -186,11 +168,7 @@
       },
     };
 
-<<<<<<< HEAD
-    await presenter.onTracePositionUpdate(position);
-=======
-    await presenter.onAppEvent(positionUpdate);
->>>>>>> f10f21bf
+    await presenter.onAppEvent(positionUpdate);
     expect(uiData.tree?.children.length).toEqual(1);
     presenter.updateHierarchyTree(userOptions);
     expect(uiData.hierarchyUserOptions).toEqual(userOptions);
@@ -217,11 +195,7 @@
         enabled: true,
       },
     };
-<<<<<<< HEAD
-    await presenter.onTracePositionUpdate(position);
-=======
-    await presenter.onAppEvent(positionUpdate);
->>>>>>> f10f21bf
+    await presenter.onAppEvent(positionUpdate);
     presenter.updateHierarchyTree(userOptions);
     expect(uiData.tree?.children.length).toEqual(72);
     presenter.filterHierarchyTree('ScreenDecor');
@@ -230,11 +204,7 @@
   });
 
   it('sets properties tree and associated ui data', async () => {
-<<<<<<< HEAD
-    await presenter.onTracePositionUpdate(position);
-=======
-    await presenter.onAppEvent(positionUpdate);
->>>>>>> f10f21bf
+    await presenter.onAppEvent(positionUpdate);
     presenter.newPropertiesTree(selectedTree);
     // does not check specific tree values as tree transformation method may change
     expect(uiData.propertiesTree).toBeTruthy();
@@ -258,11 +228,7 @@
       },
     };
 
-<<<<<<< HEAD
-    await presenter.onTracePositionUpdate(position);
-=======
-    await presenter.onAppEvent(positionUpdate);
->>>>>>> f10f21bf
+    await presenter.onAppEvent(positionUpdate);
     presenter.newPropertiesTree(selectedTree);
     expect(uiData.propertiesTree?.diffType).toBeFalsy();
     presenter.updatePropertiesTree(userOptions);
@@ -272,11 +238,7 @@
   });
 
   it('filters properties tree', async () => {
-<<<<<<< HEAD
-    await presenter.onTracePositionUpdate(position);
-=======
-    await presenter.onAppEvent(positionUpdate);
->>>>>>> f10f21bf
+    await presenter.onAppEvent(positionUpdate);
     presenter.newPropertiesTree(selectedTree);
 
     let nonTerminalChildren =
