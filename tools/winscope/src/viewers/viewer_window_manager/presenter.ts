--- conflicted
+++ resolved
@@ -164,18 +164,11 @@
     this.updateSelectedTreeUiData();
   }
 
-<<<<<<< HEAD
-  async onTracePositionUpdate(position: TracePosition) {
-    this.uiData = new UiData();
-    this.uiData.hierarchyUserOptions = this.hierarchyUserOptions;
-    this.uiData.propertiesUserOptions = this.propertiesUserOptions;
-=======
   async onAppEvent(event: WinscopeEvent) {
     await event.visit(WinscopeEventType.TRACE_POSITION_UPDATE, async (event) => {
       const entry = TraceEntryFinder.findCorrespondingEntry(this.trace, event.position);
       const prevEntry =
         entry && entry.getIndex() > 0 ? this.trace.getEntry(entry.getIndex() - 1) : undefined;
->>>>>>> f10f21bf
 
       this.entry = (await entry?.getValue()) ?? null;
       this.previousEntry = (await prevEntry?.getValue()) ?? null;
@@ -186,20 +179,9 @@
         this.propertiesUserOptions['showDiff'].isUnavailable = this.previousEntry == null;
       }
 
-<<<<<<< HEAD
-    this.entry = (await entry?.getValue()) ?? null;
-    this.previousEntry = (await prevEntry?.getValue()) ?? null;
-    if (this.entry) {
-      this.uiData.highlightedItems = this.highlightedItems;
-      this.uiData.rects = this.generateRects();
-      this.uiData.displayIds = this.displayIds;
-      this.uiData.tree = this.generateTree();
-    }
-=======
       this.uiData = new UiData();
       this.uiData.hierarchyUserOptions = this.hierarchyUserOptions;
       this.uiData.propertiesUserOptions = this.propertiesUserOptions;
->>>>>>> f10f21bf
 
       if (this.entry) {
         this.uiData.highlightedItem = this.highlightedItem;
