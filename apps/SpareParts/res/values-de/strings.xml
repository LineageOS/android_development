--- conflicted
+++ resolved
@@ -81,8 +81,6 @@
   <string name="compatibility_mode_summary_on">Führe ältere Anwendungen im Kompatibilitätsmodus aus. (Neustart erforderlich)</string>
   <!-- Sound & display settings screen, compatibility mode option summary text when check box is clear -->
   <string name="compatibility_mode_summary_off">Führe ältere Anwendungen im Kompatibilitätsmodus aus. (Neustart erforderlich)</string>
-<<<<<<< HEAD
-=======
 
   <string name="title_ui_tweaks">Farbwahl für Benachrichtigungsanzeige</string>
 
@@ -106,5 +104,4 @@
   <string name="title_notifications_items_time">Zeitelement</string>
 
   <string name="dialog_title_color">Farbe wählen</string>
->>>>>>> e353a662
 </resources>